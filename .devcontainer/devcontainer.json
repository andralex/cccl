{
  "shutdownAction": "stopContainer",
<<<<<<< HEAD
  "image": "rapidsai/devcontainers:23.12-cpp-gcc13-cuda12.3-ubuntu22.04",
=======
  "image": "rapidsai/devcontainers:24.02-cpp-gcc12-cuda12.3-ubuntu22.04",
>>>>>>> 814bda34
  "hostRequirements": {
    "gpu": true
  },
  "initializeCommand": [
    "/bin/bash",
    "-c",
    "mkdir -m 0755 -p ${localWorkspaceFolder}/.{aws,cache,config}"
  ],
  "containerEnv": {
    "SCCACHE_REGION": "us-east-2",
    "SCCACHE_BUCKET": "rapids-sccache-devs",
    "VAULT_HOST": "https://vault.ops.k8s.rapids.ai",
    "HISTFILE": "${containerWorkspaceFolder}/.cache/._bash_history",
    "DEVCONTAINER_NAME": "cuda12.3-gcc13",
    "CCCL_CUDA_VERSION": "12.3",
    "CCCL_HOST_COMPILER": "gcc",
    "CCCL_HOST_COMPILER_VERSION": "13",
    "CCCL_BUILD_INFIX": "cuda12.3-gcc13"
  },
  "workspaceFolder": "/home/coder/${localWorkspaceFolderBasename}",
  "workspaceMount": "source=${localWorkspaceFolder},target=/home/coder/${localWorkspaceFolderBasename},type=bind,consistency=consistent",
  "mounts": [
    "source=${localWorkspaceFolder}/.aws,target=/home/coder/.aws,type=bind,consistency=consistent",
    "source=${localWorkspaceFolder}/.cache,target=/home/coder/.cache,type=bind,consistency=consistent",
    "source=${localWorkspaceFolder}/.config,target=/home/coder/.config,type=bind,consistency=consistent"
  ],
  "customizations": {
    "vscode": {
      "extensions": [
        "llvm-vs-code-extensions.vscode-clangd",
        "xaver.clang-format"
      ],
      "settings": {
        "editor.defaultFormatter": "xaver.clang-format",
        "clang-format.executable": "/usr/local/bin/clang-format",
        "clangd.arguments": [
          "--compile-commands-dir=${workspaceFolder}"
        ]
      }
    }
  },
  "name": "cuda12.3-gcc13"
}<|MERGE_RESOLUTION|>--- conflicted
+++ resolved
@@ -1,10 +1,6 @@
 {
   "shutdownAction": "stopContainer",
-<<<<<<< HEAD
-  "image": "rapidsai/devcontainers:23.12-cpp-gcc13-cuda12.3-ubuntu22.04",
-=======
   "image": "rapidsai/devcontainers:24.02-cpp-gcc12-cuda12.3-ubuntu22.04",
->>>>>>> 814bda34
   "hostRequirements": {
     "gpu": true
   },
