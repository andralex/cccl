//===----------------------------------------------------------------------===//
//
// Part of CUDASTF in CUDA C++ Core Libraries,
// under the Apache License v2.0 with LLVM Exceptions.
// See https://llvm.org/LICENSE.txt for license information.
// SPDX-License-Identifier: Apache-2.0 WITH LLVM-exception
// SPDX-FileCopyrightText: Copyright (c) 2022-2024 NVIDIA CORPORATION & AFFILIATES.
//
//===----------------------------------------------------------------------===//

/**
 * @file
 * @brief An experimental mechanism to launch callback on specific CPU threads
 */

#pragma once

#include <cuda/__cccl_config>

#if defined(_CCCL_IMPLICIT_SYSTEM_HEADER_GCC)
#  pragma GCC system_header
#elif defined(_CCCL_IMPLICIT_SYSTEM_HEADER_CLANG)
#  pragma clang system_header
#elif defined(_CCCL_IMPLICIT_SYSTEM_HEADER_MSVC)
#  pragma system_header
#endif // no system header

#include <cuda/experimental/__stf/utility/traits.cuh>

#include <cstdio>
#include <stack>

#ifndef _CCCL_DOXYGEN_INVOKED // do not document

#  if !_CCCL_COMPILER(MSVC)
#    define STATEFUL_CALLBACKS

namespace cuda::experimental::stf
{

class cb;

#    ifdef STATEFUL_CALLBACKS
class cudaCallbackStateCtxKeys : public reserved::meyers_singleton<cudaCallbackStateCtxKeys>
{
protected:
  cudaCallbackStateCtxKeys()  = default;
  ~cudaCallbackStateCtxKeys() = default;

public:
  // per thread current callback
  pthread_key_t cb_key;

  // Initialize cb_key once only
  pthread_once_t cb_key_once;
};

class cudaCallbackStateCtx : public reserved::meyers_singleton<cudaCallbackStateCtx>
{
protected:
  cudaCallbackStateCtx()
  {
    // Create a pthread_key to store the current callback
    // This is done only once for all, so that all pthread share the key
    pthread_once(&cudaCallbackStateCtxKeys::instance().cb_key_once, &cb_key_init);
  }

  ~cudaCallbackStateCtx()
  {
    pthread_key_delete(cudaCallbackStateCtxKeys::instance().cb_key_once);
  }

public:
  void set_current_cb(cb* cb)
  {
    pthread_setspecific(cudaCallbackStateCtxKeys::instance().cb_key, cb);
  }

  cb* get_current_cb()
  {
    return ((cb*) pthread_getspecific(cudaCallbackStateCtxKeys::instance().cb_key));
  }

private:
  static void cb_key_init()
  {
    // We cannot pass an argument in this function with the
    // pthread_once interface, so we retrieve the static instance
    // instead.
    cudaCallbackStateCtxKeys* ctx = &cudaCallbackStateCtxKeys::instance();
    pthread_key_create(&ctx->cb_key, NULL);
    pthread_setspecific(ctx->cb_key, NULL);
  }
};
#    endif // STATEFUL_CALLBACKS

class callback_queue;

bool cudaCallbackQueueProgress(callback_queue* q, bool flag);
cudaError_t cudaStreamAddCallbackWithQueue(
  cudaStream_t stream, cudaStreamCallback_t callback, void* userData, unsigned int flags, class callback_queue* q);
int* cf_pop(callback_queue* q);

#    define USE_COMPLETION_FLAG_POOL 1

#    ifdef USE_COMPLETION_FLAG_POOL
class completion_flag_pool
{
public:
  void init()
  {
    cnt = 1024;
    cudaMallocManaged((void**) &pool, cnt * sizeof(int));
    memset(pool, 0, cnt * sizeof(int));

    int ii;
    for (ii = 0; ii < cnt; ii++)
    {
      stack.push(&pool[ii]);
    }
  }

  // TODO destructor
  int* pop()
  {
    if (stack.empty())
    {
      return NULL;
    }

    int* ptr = stack.top();
    stack.pop();

    return ptr;
  }

  void push(int* flag_ptr)
  {
    stack.push(flag_ptr);
  }

private:
  int cnt;
  int* pool;
  ::std::stack<int*> stack; // a stack to store available entries in the pool

  // A mutex to protect the pool of completion flags
  pthread_mutex_t mutex = PTHREAD_MUTEX_INITIALIZER;
};
#    endif

class cb
{
public:
  // Graph Host nodes slightly differ as they don't have a status
  bool is_graph_host_node;
  cudaHostFn_t graph_callback;
  cudaGraph_t graph;

  // For streams
  cudaError_t status;
  cudaStream_t stream;
  cudaStreamCallback_t callback;

  void* userData;

  class callback_queue* queue;

#    ifdef STATEFUL_CALLBACKS
  // To deal with restartable callbacks
  int step          = 0;
  void* private_ptr = NULL;
#    endif

  // This serves as a spinlock to unlock the stream after the execution
  // of the callback.
  // TODO: we could have a pool of suck spinlocks or an array (per stream ??)?
  int* completion_flag;

  /* Callback from cudaGraph */
  cb(cudaHostFn_t _graph_callback, void* _userData, class callback_queue* _queue)
  {
    is_graph_host_node = true;
    graph_callback     = _graph_callback;
    callback           = NULL;
    userData           = _userData;
    queue              = _queue;

#    ifdef STATEFUL_CALLBACKS
    step        = 0;
    private_ptr = NULL;
#    endif

#    ifdef USE_COMPLETION_FLAG_POOL
    completion_flag = cf_pop(queue);
#    else
    cudaMallocManaged((void**) &completion_flag, sizeof(int));
#    endif
  }

  /* Callback from CUDA streams */
  cb(cudaStream_t _stream, cudaStreamCallback_t _callback, void* _userData, class callback_queue* _queue)
  {
    is_graph_host_node = false;
    stream             = _stream;
    userData           = _userData;
    callback           = _callback;
    graph_callback     = NULL;
    queue              = _queue;

#    ifdef STATEFUL_CALLBACKS
    step        = 0;
    private_ptr = NULL;
#    endif

#    ifdef USE_COMPLETION_FLAG_POOL
    completion_flag = cf_pop(queue);
#    else
    cudaMallocManaged((void**) &completion_flag, sizeof(int));
#    endif
  }
};

class callback_queue : public reserved::meyers_singleton<callback_queue>
{
protected:
  callback_queue()
  {
    init();
    launch_worker();
  }

  ~callback_queue() = default;

public:
  ::std::deque<cb*> dq;

  // 0 = running
  // 1 = destroyed
  int status = 0;

  pthread_mutex_t mutex = PTHREAD_MUTEX_INITIALIZER;
  pthread_cond_t cond   = PTHREAD_COND_INITIALIZER;

  void init()
  {
    // Create a pool of completion flags
    cfp.init();
  }

  void async_destroy(cudaStream_t stream)
  {
    cudaStreamAddCallbackWithQueue(stream, NULL, NULL, 0, this);
  }

  void launch_worker()
  {
    // Avoid C++ whining ...
    typedef void* (*func_ptr)(void*);
    pthread_create(&progress_thread, NULL, (func_ptr) &callback_queue::callback_queue_worker, this);
  }

  void wait_worker()
  {
    pthread_join(progress_thread, NULL);
  }

  /* Helper routines to create a thread dedicated to this queue ! */
  pthread_t progress_thread;

#    ifdef USE_COMPLETION_FLAG_POOL
  class completion_flag_pool cfp;
#    endif

  static void* callback_queue_worker(void* args)
  {
    fprintf(stderr, "CALLBACK RUNNING...\n");
    class callback_queue* cbq = (callback_queue*) args;
    cudaCallbackQueueProgress(cbq, 1);
    fprintf(stderr, "CALLBACK HALTING...\n");

    return NULL;
  }
};

inline callback_queue* default_callback_queue()
{
  class callback_queue* default_cb = &callback_queue::instance();
  return default_cb;
}

inline int* cf_pop(callback_queue* q)
{
  return q->cfp.pop();
}

inline void callback_dispatcher(cudaStream_t, cudaError_t, void* userData)
{
  class cb* cb_               = (cb*) userData;
  class callback_queue* queue = cb_->queue;

  // Protect the queue
  pthread_mutex_lock(&queue->mutex);
  queue->dq.push_back(cb_);
  pthread_cond_broadcast(&queue->cond);
  pthread_mutex_unlock(&queue->mutex);
}

inline void cudagraph_callback_dispatcher(void* userData)
{
  cb* cb_ = (cb*) userData;

  class callback_queue* queue = cb_->queue;

  // Protect the queue
  pthread_mutex_lock(&queue->mutex);
  queue->dq.push_back(cb_);
  pthread_cond_broadcast(&queue->cond);
  pthread_mutex_unlock(&queue->mutex);
}

// There is likely a more efficient way in the current implementation of callbacks !
<<<<<<< HEAD
template <typename = void>
__global__ void callback_completion_kernel(int* completion_flag)
=======
__global__ static void callback_completion_kernel(int* completion_flag)
>>>>>>> f4e49081
{
  // Loop until *completion_flag == 1
  while (1 != (atomicCAS(completion_flag, 1, 1)))
  {
  }

  //    printf("notified %p\n", completion_flag);
}

#    ifdef STATEFUL_CALLBACKS
inline void set_current_cb(cb* cb)
{
  cudaCallbackStateCtx::instance().set_current_cb(cb);
}

inline class cb* get_current_cb()
{
  return cudaCallbackStateCtx::instance().get_current_cb();
}

inline cudaError_t cudaCallbackSetStatus(int step, void* private_ptr)
{
  class cb* current_cb = get_current_cb();
  assert(current_cb);
  current_cb->step        = step;
  current_cb->private_ptr = private_ptr;
  return cudaSuccess;
}

inline cudaError_t cudaCallbackGetStatus(int* step, void** private_ptr)
{
  class cb* current_cb = get_current_cb();
  assert(current_cb);

  if (step)
  {
    *step = current_cb->step;
  }

  if (private_ptr)
  {
    *private_ptr = current_cb->private_ptr;
  }

  return cudaSuccess;
}

// Helpers
inline int cudaCallbackGetStep()
{
  int step;
  cudaCallbackGetStatus(&step, NULL);
  return step;
}

inline void* cudaCallbackGetPrivatePtr()
{
  void* private_ptr;
  cudaCallbackGetStatus(NULL, &private_ptr);
  return private_ptr;
}
#    endif // STATEFUL_CALLBACKS

inline void execute_callback(cb* cb)
{
  // Indicates if a stateful callback needs to be resubmitted Note that we do
  // not check for STATEFUL_CALLBACKS to avoid really miserable code ...
  int cb_restart = 0;

  if (cb->callback || cb->graph_callback)
  {
#    ifdef STATEFUL_CALLBACKS
    // This makes it possible to retrieve the state of the callback from
    // the user-provided callback function itself
    set_current_cb(cb);
#    endif
    if (cb->is_graph_host_node)
    {
      //           fprintf(stderr, "EXECUTING cb->graph_callback\n");
      cb->graph_callback(cb->userData);
    }
    else
    {
      //           fprintf(stderr, "EXECUTING cb->callback\n");
      cb->callback(cb->stream, cb->status, cb->userData);
    }

#    ifdef STATEFUL_CALLBACKS
    // Values equal to 0 or strictly negative indicate the callback is over
    cb_restart = (cb->step > 0);
    set_current_cb(NULL);
#    endif
  }

  // If the callback is over
  if (!cb_restart)
  {
    // Notify the GPU-side kernel that we can go-on
    //        fprintf(stderr, "NOTIFY flag %p\n", cb->completion_flag);
    *(cb->completion_flag) = 1;
  }
}

/*
 * Public functions
 */

/**
 * @brief Submit a callback in a specific queue
 *
 * @param stream the CUDA stream which should be used to synchronized with the callback
 * @param callback the description of the callback
 * @param userData a generic pointer passed to the callback
 * @param flags (ignored for now)
 * @param q the queue where to submit the callback
 * @return cudaError_t indicating if the submission was successful
 */
inline _CCCL_HOST cudaError_t cudaStreamAddCallbackWithQueue(
  cudaStream_t stream, cudaStreamCallback_t callback, void* userData, unsigned int flags, callback_queue* q)
{
  if (q)
  {
    // We store the arguments in a structure that will be destroyed later on
    class cb* data  = new cb(stream, callback, userData, q);
    cudaError_t err = cudaStreamAddCallback(stream, callback_dispatcher, data, flags);

    // Submit completion kernel in the stream ...
    callback_completion_kernel<<<1, 1, 0, stream>>>(data->completion_flag);

    return err;
  }
  else
  {
    // If there is no queue, we use the usual callback mechanism
    return cudaStreamAddCallback(stream, callback, userData, flags);
  }
}

/**
 * @brief Submit a callback in a specific queue
 *
 * @param stream the CUDA stream which should be used to synchronized with the callback
 * @param fn the function implementing the callback
 * @param userData a generic pointer passed to the callback
 * @param q the queue where to submit the callback
 * @return cudaError_t indicating if the submission was successful
 */
inline _CCCL_HOST cudaError_t
cudaLaunchHostFuncWithQueue(cudaStream_t stream, cudaHostFn_t fn, void* userData, class callback_queue* q)
{
  assert(q);
  // We store the arguments in a structure that will be destroyed later on
  class cb* data  = new cb(fn, userData, q);
  cudaError_t err = cudaLaunchHostFunc(stream, (cudaHostFn_t) cudagraph_callback_dispatcher, data);

  // Submit completion kernel in the stream ...
  callback_completion_kernel<<<1, 1, 0, stream>>>(data->completion_flag);

  return err;
}

/**
 * @brief Submit a host node in a CUDA graph into a specific queue
 */
inline _CCCL_HOST cudaError_t cudaGraphAddHostNodeWithQueue(
  cudaGraphNode_t* node,
  cudaGraph_t graph,
  cudaGraphNode_t* deps,
  size_t ndeps,
  const cudaHostNodeParams* params,
  class callback_queue* q)
{
  assert(q);

  // We store the arguments in a structure that will be destroyed later on
  class cb* data = new cb(params->fn, params->userData, q);

  // XXX we should expose a child graph ...
  cudaGraphNode_t node0;

  cudaHostNodeParams dispatcher_params;
  dispatcher_params.fn       = (cudaHostFn_t) cudagraph_callback_dispatcher;
  dispatcher_params.userData = data;
  cudaError_t err            = cudaGraphAddHostNode(&node0, graph, deps, ndeps, &dispatcher_params);
  if (err != cudaSuccess)
  {
    return err;
  }

  // Submit completion kernel in the stream ...
  // callback_completion_kernel<<<1,1,0,stream>>>(data->completion_flag);
  cudaKernelNodeParams kernel_node_params;
  kernel_node_params.func            = (void*) callback_completion_kernel<>;
  kernel_node_params.gridDim         = 1;
  kernel_node_params.blockDim        = 1;
  kernel_node_params.kernelParams    = new void*[1];
  kernel_node_params.kernelParams[0] = (void*) &data->completion_flag;
  err                                = cudaGraphAddKernelNode(node, graph, &node0, 1, &kernel_node_params);

  return err;
}

/**
 * @brief Progress method of a callback queue
 *
 * This function processes the callback queue for a CUDA device. It can operate in blocking or non-blocking mode,
 * depending on the `blocking` parameter. In blocking mode, the function processes the queue until it is empty. In
 * non-blocking mode, the function processes the queue for one iteration and then returns.
 *
 * @param q A pointer to the callback_queue to be processed.
 * @param blocking mode of operation (`false` for non-blocking, `true` for blocking).
 * @return `true` if the queue's status is set to 1, indicating that the queue has been processed and is empty, `false`
 * otherwise.
 */
inline bool cudaCallbackQueueProgress(callback_queue* q, bool flag)
{
  int blocking = (flag == 1);

  int stop = 0;

  if (q->status == 1)
  {
    return true;
  }

  while (!stop)
  {
    class cb* cb = NULL;

    // Protect the queue
    pthread_mutex_lock(&q->mutex);

    // If there is something in this queue, handle it
    if (!q->dq.empty())
    {
      // Pop the front element
      assert(q->dq.size() > 0);
      cb = q->dq.front();
      q->dq.pop_front();
    }
    else
    {
      pthread_cond_wait(&q->cond, &q->mutex);
    }

    pthread_mutex_unlock(&q->mutex);

    if (cb)
    {
      execute_callback(cb);

#    ifdef STATEFUL_CALLBACKS
      int cb_restart = (cb->step > 0);
      if (cb_restart)
      {
        pthread_mutex_lock(&q->mutex);
        q->dq.push_back(cb);
        pthread_cond_broadcast(&q->cond);
        pthread_mutex_unlock(&q->mutex);
      }
#    endif

      if (cb->callback == NULL && cb->graph_callback == NULL)
      {
        // destroy
        q->status = 1;
        return true;
      }
    }

    if (blocking)
    {
      stop = 0;
    }
  }

  return false;
}

} // end namespace cuda::experimental::stf

#  endif // !_CCCL_COMPILER(MSVC)
#endif // _CCCL_DOXYGEN_INVOKED do not document<|MERGE_RESOLUTION|>--- conflicted
+++ resolved
@@ -320,12 +320,8 @@
 }
 
 // There is likely a more efficient way in the current implementation of callbacks !
-<<<<<<< HEAD
 template <typename = void>
 __global__ void callback_completion_kernel(int* completion_flag)
-=======
-__global__ static void callback_completion_kernel(int* completion_flag)
->>>>>>> f4e49081
 {
   // Loop until *completion_flag == 1
   while (1 != (atomicCAS(completion_flag, 1, 1)))
