//===----------------------------------------------------------------------===//
//
// Part of CUDA Experimental in CUDA C++ Core Libraries,
// under the Apache License v2.0 with LLVM Exceptions.
// See https://llvm.org/LICENSE.txt for license information.
// SPDX-License-Identifier: Apache-2.0 WITH LLVM-exception
// SPDX-FileCopyrightText: Copyright (c) 2024 NVIDIA CORPORATION & AFFILIATES.
//
//===----------------------------------------------------------------------===//

#ifndef _CUDAX__LAUNCH_LAUNCH
#define _CUDAX__LAUNCH_LAUNCH
#include <cuda_runtime.h>

#include <cuda/std/__exception/cuda_error.h>
#include <cuda/stream_ref>

#include <cuda/experimental/__launch/configuration.cuh>
<<<<<<< HEAD
#include <cuda/experimental/__launch/hierarchy_draft.cuh>
#include <cuda/experimental/__launch/kernel_launchers.cuh>
=======
#include <cuda/experimental/__launch/launch_transform.cuh>
#include <cuda/experimental/__utility/ensure_current_device.cuh>
>>>>>>> 529f9106

#if _CCCL_STD_VER >= 2017
namespace cuda::experimental
{

namespace detail
{
template <typename Config, typename Kernel, typename... Args>
_CCCL_NODISCARD cudaError_t
launch_impl(::cuda::stream_ref stream, Config conf, const Kernel& kernel_fn, const Args&... args)
{
  cudaLaunchConfig_t config               = {0};
  cudaError_t status                      = cudaSuccess;
  constexpr bool has_cluster_level        = has_level<cluster_level, decltype(conf.dims)>;
  constexpr unsigned int num_attrs_needed = detail::kernel_config_count_attr_space(conf) + has_cluster_level;
  cudaLaunchAttribute attrs[num_attrs_needed == 0 ? 1 : num_attrs_needed];
  config.attrs    = &attrs[0];
  config.numAttrs = 0;
  config.stream   = stream.get();

  status = detail::apply_kernel_config(conf, config, reinterpret_cast<void*>(kernel_fn));
  if (status != cudaSuccess)
  {
    return status;
  }

  config.blockDim = conf.dims.extents(thread, block);
  config.gridDim  = conf.dims.extents(block, grid);

  if constexpr (has_cluster_level)
  {
    auto cluster_dims                            = conf.dims.extents(block, cluster);
    config.attrs[config.numAttrs].id             = cudaLaunchAttributeClusterDimension;
    config.attrs[config.numAttrs].val.clusterDim = {
      static_cast<unsigned int>(cluster_dims.x),
      static_cast<unsigned int>(cluster_dims.y),
      static_cast<unsigned int>(cluster_dims.z)};
    config.numAttrs++;
  }

  // TODO lower to cudaLaunchKernelExC?
  return cudaLaunchKernelEx(&config, kernel_fn, args...);
}
} // namespace detail

// TODO launch docs should be updated to mention the need of using finalized_t on the input,
// but the question is should it be all usage or just when using meta dimensions
/**
 * @brief Launch a kernel functor with specified configuration and arguments
 *
 * Launches a kernel functor object on the specified stream and with specified configuration.
 * Kernel functor object is a type with __device__ operator().
 * Functor might or might not accept the configuration as its first argument.
 *
 *
 * @par Snippet
 * @code
 * #include <cstdio>
 * #include <cuda/experimental/launch.cuh>
 *
 * struct kernel {
 *     template <typename Configuration>
 *     __device__ void operator()(Configuration conf, unsigned int thread_to_print) {
 *         if (conf.dims.rank(cudax::thread, cudax::grid) == thread_to_print) {
 *             printf("Hello from the GPU\n");
 *         }
 *     }
 * };
 *
 * void launch_kernel(cuda::stream_ref stream) {
 *     auto dims    = cudax::make_hierarchy(cudax::block_dims<128>(), cudax::grid_dims(4));
 *     auto confing = cudax::make_config(dims, cudax::launch_cooperative());
 *
 *     cudax::launch(stream, config, kernel(), 42);
 * }
 * @endcode
 *
 * @param stream
 * cuda::stream_ref to launch the kernel into
 *
 * @param conf
 * configuration for this launch
 *
 * @param kernel
 * kernel functor to be launched
 *
 * @param args
 * arguments to be passed into the kernel functor
 */
#  ifdef _MSC_VER
#    pragma warning(push)
#    pragma warning(disable : 4180) // qualifier applied to function type has no meaning; ignored
#  endif
template <typename... Args,
          typename... Config,
          typename Dimensions,
          typename Kernel,
          typename = ::cuda::std::enable_if_t<!::cuda::std::is_function_v<::cuda::std::remove_pointer_t<Kernel>>>>
void launch(
  ::cuda::stream_ref stream, const kernel_config<Dimensions, Config...>& conf, const Kernel& kernel, Args... args)
{
  __ensure_current_device __dev_setter(stream);
  cudaError_t status;
<<<<<<< HEAD
  auto finalized = finalize(stream, conf, kernel, args...);
  if constexpr (::cuda::std::is_invocable_v<Kernel, decltype(finalized), Args...>
                || __nv_is_extended_device_lambda_closure_type(Kernel))
  {
    auto launcher = detail::kernel_launcher<decltype(finalized), Kernel, Args...>;
    status        = detail::launch_impl(stream, finalized, launcher, finalized, kernel, args...);
  }
  else
  {
    static_assert(::cuda::std::is_invocable_v<Kernel, Args...>);
    auto launcher = detail::kernel_launcher_no_config<Kernel, Args...>;
    status        = detail::launch_impl(stream, finalized, launcher, kernel, args...);
=======
  if constexpr (::cuda::std::is_invocable_v<Kernel, kernel_config<Dimensions, Config...>, as_kernel_arg_t<Args>...>)
  {
    auto launcher = detail::kernel_launcher<kernel_config<Dimensions, Config...>, Kernel, as_kernel_arg_t<Args>...>;
    status        = detail::launch_impl(
      stream,
      conf,
      launcher,
      conf,
      kernel,
      static_cast<as_kernel_arg_t<Args>>(detail::__launch_transform(stream, args))...);
  }
  else
  {
    static_assert(::cuda::std::is_invocable_v<Kernel, as_kernel_arg_t<Args>...>);
    auto launcher = detail::kernel_launcher_no_config<Kernel, as_kernel_arg_t<Args>...>;
    status        = detail::launch_impl(
      stream, conf, launcher, kernel, static_cast<as_kernel_arg_t<Args>>(detail::__launch_transform(stream, args))...);
>>>>>>> 529f9106
  }
  if (status != cudaSuccess)
  {
    ::cuda::__throw_cuda_error(status, "Failed to launch a kernel");
  }
}

/**
 * @brief Launch a kernel functor with specified thread hierarchy and arguments
 *
 * Launches a kernel functor object on the specified stream and with specified thread hierarchy.
 * Kernel functor object is a type with __device__ operator().
 * Functor might or might not accept the hierarchy as its first argument.
 *
 *
 * @par Snippet
 * @code
 * #include <cstdio>
 * #include <cuda/experimental/launch.cuh>
 *
 * struct kernel {
 *     template <typename Dimensions>
 *     __device__ void operator()(Dimensions dims, unsigned int thread_to_print) {
 *         if (dims.rank(cudax::thread, cudax::grid) == thread_to_print) {
 *             printf("Hello from the GPU\n");
 *         }
 *     }
 * };
 *
 * void launch_kernel(cuda::stream_ref stream) {
 *     auto dims = cudax::make_hierarchy(cudax::block_dims<128>(), cudax::grid_dims(4));
 *
 *     cudax::launch(stream, dims, kernel(), 42);
 * }
 * @endcode
 *
 * @param stream
 * cuda::stream_ref to launch the kernel into
 *
 * @param dims
 * thread hierarchy dimensions for this launch
 *
 * @param kernel
 * kernel functor to be launched
 *
 * @param args
 * arguments to be passed into the kernel functor
 */
template <typename... Args,
          typename... Levels,
          typename Kernel,
          typename = ::cuda::std::enable_if_t<!::cuda::std::is_function_v<std::remove_pointer_t<Kernel>>>>
void launch(::cuda::stream_ref stream, const hierarchy_dimensions<Levels...>& dims, const Kernel& kernel, Args... args)
{
  __ensure_current_device __dev_setter(stream);
  cudaError_t status;
<<<<<<< HEAD
  auto finalized = finalize(stream, dims, kernel, args...);
  if constexpr (::cuda::std::is_invocable_v<Kernel, decltype(finalized), Args...>
                || __nv_is_extended_device_lambda_closure_type(Kernel))
  {
    auto launcher = detail::kernel_launcher<decltype(finalized), Kernel, Args...>;
    status        = detail::launch_impl(stream, kernel_config(finalized), launcher, finalized, kernel, args...);
  }
  else
  {
    static_assert(::cuda::std::is_invocable_v<Kernel, Args...>);
    auto launcher = detail::kernel_launcher_no_config<Kernel, Args...>;
    status        = detail::launch_impl(stream, kernel_config(finalized), launcher, kernel, args...);
=======
  if constexpr (::cuda::std::is_invocable_v<Kernel, hierarchy_dimensions<Levels...>, as_kernel_arg_t<Args>...>)
  {
    auto launcher = detail::kernel_launcher<hierarchy_dimensions<Levels...>, Kernel, as_kernel_arg_t<Args>...>;
    status        = detail::launch_impl(
      stream,
      kernel_config(dims),
      launcher,
      dims,
      kernel,
      static_cast<as_kernel_arg_t<Args>>(detail::__launch_transform(stream, args))...);
  }
  else
  {
    static_assert(::cuda::std::is_invocable_v<Kernel, as_kernel_arg_t<Args>...>);
    auto launcher = detail::kernel_launcher_no_config<Kernel, as_kernel_arg_t<Args>...>;
    status        = detail::launch_impl(
      stream,
      kernel_config(dims),
      launcher,
      kernel,
      static_cast<as_kernel_arg_t<Args>>(detail::__launch_transform(stream, args))...);
>>>>>>> 529f9106
  }
  if (status != cudaSuccess)
  {
    ::cuda::__throw_cuda_error(status, "Failed to launch a kernel");
  }
}
#  ifdef _MSC_VER
#    pragma warning(pop)
#  endif
/**
 * @brief Launch a kernel function with specified configuration and arguments
 *
 * Launches a kernel function on the specified stream and with specified configuration.
 * Kernel function is a function with __global__ annotation.
 * Function might or might not accept the configuration as its first argument.
 *
 *
 * @par Snippet
 * @code
 * #include <cstdio>
 * #include <cuda/experimental/launch.cuh>
 *
 * template <typename Congifuration>
 * __global__ void kernel(Configuration conf, unsigned int thread_to_print) {
 *     if (conf.dims.rank(cudax::thread, cudax::grid) == thread_to_print) {
 *         printf("Hello from the GPU\n");
 *     }
 * }
 *
 * void launch_kernel(cuda::stream_ref stream) {
 *     auto dims    = cudax::make_hierarchy(cudax::block_dims<128>(), cudax::grid_dims(4));
 *     auto confing = cudax::make_config(dims, cudax::launch_cooperative());
 *
 *     cudax::launch(stream, config, kernel<decltype(config)>, 42);
 * }
 * @endcode
 *
 * @param stream
 * cuda::stream_ref to launch the kernel into
 *
 * @param conf
 * configuration for this launch
 *
 * @param kernel
 * kernel function to be launched
 *
 * @param args
 * arguments to be passed into the kernel function
 */
template <typename... ExpArgs,
          typename... ActArgs,
          typename... Config,
          typename Dimensions,
          typename = ::cuda::std::enable_if_t<sizeof...(ExpArgs) == sizeof...(ActArgs)>>
void launch(::cuda::stream_ref stream,
            const kernel_config<Dimensions, Config...>& conf,
            void (*kernel)(finalized_t<kernel_config<Dimensions, Config...>>, ExpArgs...),
            ActArgs&&... args)
{
<<<<<<< HEAD
  auto finalized     = finalize(stream, conf, kernel);
  cudaError_t status = [&](ExpArgs... args) {
    return detail::launch_impl(stream, finalized, kernel, finalized, args...);
  }(std::forward<ActArgs>(args)...);
=======
  __ensure_current_device __dev_setter(stream);
  cudaError_t status = detail::launch_impl(
    stream, //
    conf,
    kernel,
    conf,
    static_cast<as_kernel_arg_t<ActArgs>>(detail::__launch_transform(stream, std::forward<ActArgs>(args)))...);

>>>>>>> 529f9106
  if (status != cudaSuccess)
  {
    ::cuda::__throw_cuda_error(status, "Failed to launch a kernel");
  }
}

/**
 * @brief Launch a kernel function with specified thread hierarchy and arguments
 *
 * Launches a kernel function on the specified stream and with specified thread hierarchy.
 * Kernel function is a function with __global__ annotation.
 * Function might or might not accept the hierarchy as its first argument.
 *
 *
 * @par Snippet
 * @code
 * #include <cstdio>
 * #include <cuda/experimental/launch.cuh>
 *
 * template <typename Dimensions>
 * __global__ void kernel(Dimensions dims, unsigned int thread_to_print) {
 *     if (dims.rank(cudax::thread, cudax::grid) == thread_to_print) {
 *         printf("Hello from the GPU\n");
 *     }
 * }
 *
 * void launch_kernel(cuda::stream_ref stream) {
 *     auto dims = cudax::make_hierarchy(cudax::block_dims<128>(), cudax::grid_dims(4));
 *
 *     cudax::launch(stream, dims, kernel<decltype(dims)>, 42);
 * }
 * @endcode
 *
 * @param stream
 * cuda::stream_ref to launch the kernel into
 *
 * @param dims
 * thread hierarchy dimensions for this launch
 *
 * @param kernel
 * kernel function to be launched
 *
 * @param args
 * arguments to be passed into the kernel function
 */
template <typename... ExpArgs,
          typename... ActArgs,
          typename... Levels,
          typename = ::cuda::std::enable_if_t<sizeof...(ExpArgs) == sizeof...(ActArgs)>>
void launch(::cuda::stream_ref stream,
            const hierarchy_dimensions<Levels...>& dims,
            void (*kernel)(finalized_t<hierarchy_dimensions<Levels...>>, ExpArgs...),
            ActArgs&&... args)
{
<<<<<<< HEAD
  auto finalized     = finalize(stream, dims, kernel);
  cudaError_t status = [&](ExpArgs... args) {
    return detail::launch_impl(stream, kernel_config(finalized), kernel, finalized, args...);
  }(std::forward<ActArgs>(args)...);
=======
  __ensure_current_device __dev_setter(stream);
  cudaError_t status = detail::launch_impl(
    stream,
    kernel_config(dims),
    kernel,
    dims,
    static_cast<as_kernel_arg_t<ActArgs>>(detail::__launch_transform(stream, std::forward<ActArgs>(args)))...);

>>>>>>> 529f9106
  if (status != cudaSuccess)
  {
    ::cuda::__throw_cuda_error(status, "Failed to launch a kernel");
  }
}

/**
 * @brief Launch a kernel function with specified configuration and arguments
 *
 * Launches a kernel function on the specified stream and with specified configuration.
 * Kernel function is a function with __global__ annotation.
 * Function might or might not accept the configuration as its first argument.
 *
 * @par Snippet
 * @code
 * #include <cstdio>
 * #include <cuda/experimental/launch.cuh>
 *
 * template <typename Congifuration>
 * __global__ void kernel(Configuration conf, unsigned int thread_to_print) {
 *     if (conf.dims.rank(cudax::thread, cudax::grid) == thread_to_print) {
 *         printf("Hello from the GPU\n");
 *     }
 * }
 *
 * void launch_kernel(cuda::stream_ref stream) {
 *     auto dims    = cudax::make_hierarchy(cudax::block_dims<128>(), cudax::grid_dims(4));
 *     auto confing = cudax::make_config(dims, cudax::launch_cooperative());
 *
 *     cudax::launch(stream, config, kernel<decltype(config)>, 42);
 * }
 * @endcode
 *
 * @param stream
 * cuda::stream_ref to launch the kernel into
 *
 * @param conf
 * configuration for this launch
 *
 * @param kernel
 * kernel function to be launched
 *
 * @param args
 * arguments to be passed into the kernel function
 */
template <typename... ExpArgs,
          typename... ActArgs,
          typename... Config,
          typename Dimensions,
          typename = ::cuda::std::enable_if_t<sizeof...(ExpArgs) == sizeof...(ActArgs)>>
void launch(::cuda::stream_ref stream,
            const kernel_config<Dimensions, Config...>& conf,
            void (*kernel)(ExpArgs...),
            ActArgs&&... args)
{
<<<<<<< HEAD
  auto finalized     = finalize(stream, conf, kernel);
  cudaError_t status = [&](ExpArgs... args) {
    return detail::launch_impl(stream, finalized, kernel, args...);
  }(std::forward<ActArgs>(args)...);
=======
  __ensure_current_device __dev_setter(stream);
  cudaError_t status = detail::launch_impl(
    stream, //
    conf,
    kernel,
    static_cast<as_kernel_arg_t<ActArgs>>(detail::__launch_transform(stream, std::forward<ActArgs>(args)))...);

>>>>>>> 529f9106
  if (status != cudaSuccess)
  {
    ::cuda::__throw_cuda_error(status, "Failed to launch a kernel");
  }
}

/**
 * @brief Launch a kernel function with specified thread hierarchy and arguments
 *
 * Launches a kernel function on the specified stream and with specified thread hierarchy.
 * Kernel function is a function with __global__ annotation.
 * Function might or might not accept the hierarchy as its first argument.
 *
 *
 * @par Snippet
 * @code
 * #include <cstdio>
 * #include <cuda/experimental/launch.cuh>
 *
 * template <typename Dimensions>
 * __global__ void kernel(Dimensions dims, unsigned int thread_to_print) {
 *     if (dims.rank(cudax::thread, cudax::grid) == thread_to_print) {
 *         printf("Hello from the GPU\n");
 *     }
 * }
 *
 * void launch_kernel(cuda::stream_ref stream) {
 *     auto dims = cudax::make_hierarchy(cudax::block_dims<128>(), cudax::grid_dims(4));
 *
 *     cudax::launch(stream, dims, kernel<decltype(dims)>, 42);
 * }
 * @endcode
 *
 * @param stream
 * cuda::stream_ref to launch the kernel into
 *
 * @param dims
 * thread hierarchy dimensions for this launch
 *
 * @param kernel
 * kernel function to be launched
 *
 * @param args
 * arguments to be passed into the kernel function
 */
template <typename... ExpArgs,
          typename... ActArgs,
          typename... Levels,
          typename = ::cuda::std::enable_if_t<sizeof...(ExpArgs) == sizeof...(ActArgs)>>
void launch(
  ::cuda::stream_ref stream, const hierarchy_dimensions<Levels...>& dims, void (*kernel)(ExpArgs...), ActArgs&&... args)
{
<<<<<<< HEAD
  auto finalized     = finalize(stream, dims, kernel);
  cudaError_t status = [&](ExpArgs... args) {
    return detail::launch_impl(stream, kernel_config(finalized), kernel, args...);
  }(std::forward<ActArgs>(args)...);
=======
  __ensure_current_device __dev_setter(stream);
  cudaError_t status = detail::launch_impl(
    stream,
    kernel_config(dims),
    kernel,
    static_cast<as_kernel_arg_t<ActArgs>>(detail::__launch_transform(stream, std::forward<ActArgs>(args)))...);

>>>>>>> 529f9106
  if (status != cudaSuccess)
  {
    ::cuda::__throw_cuda_error(status, "Failed to launch a kernel");
  }
}

} // namespace cuda::experimental
#endif // _CCCL_STD_VER >= 2017
#endif // _CUDAX__LAUNCH_LAUNCH<|MERGE_RESOLUTION|>--- conflicted
+++ resolved
@@ -16,13 +16,10 @@
 #include <cuda/stream_ref>
 
 #include <cuda/experimental/__launch/configuration.cuh>
-<<<<<<< HEAD
 #include <cuda/experimental/__launch/hierarchy_draft.cuh>
 #include <cuda/experimental/__launch/kernel_launchers.cuh>
-=======
 #include <cuda/experimental/__launch/launch_transform.cuh>
 #include <cuda/experimental/__utility/ensure_current_device.cuh>
->>>>>>> 529f9106
 
 #if _CCCL_STD_VER >= 2017
 namespace cuda::experimental
@@ -112,10 +109,6 @@
  * @param args
  * arguments to be passed into the kernel functor
  */
-#  ifdef _MSC_VER
-#    pragma warning(push)
-#    pragma warning(disable : 4180) // qualifier applied to function type has no meaning; ignored
-#  endif
 template <typename... Args,
           typename... Config,
           typename Dimensions,
@@ -126,28 +119,16 @@
 {
   __ensure_current_device __dev_setter(stream);
   cudaError_t status;
-<<<<<<< HEAD
   auto finalized = finalize(stream, conf, kernel, args...);
-  if constexpr (::cuda::std::is_invocable_v<Kernel, decltype(finalized), Args...>
+  if constexpr (::cuda::std::is_invocable_v<Kernel, decltype(finalized), as_kernel_arg_t<Args>...>,
                 || __nv_is_extended_device_lambda_closure_type(Kernel))
   {
-    auto launcher = detail::kernel_launcher<decltype(finalized), Kernel, Args...>;
-    status        = detail::launch_impl(stream, finalized, launcher, finalized, kernel, args...);
-  }
-  else
-  {
-    static_assert(::cuda::std::is_invocable_v<Kernel, Args...>);
-    auto launcher = detail::kernel_launcher_no_config<Kernel, Args...>;
-    status        = detail::launch_impl(stream, finalized, launcher, kernel, args...);
-=======
-  if constexpr (::cuda::std::is_invocable_v<Kernel, kernel_config<Dimensions, Config...>, as_kernel_arg_t<Args>...>)
-  {
-    auto launcher = detail::kernel_launcher<kernel_config<Dimensions, Config...>, Kernel, as_kernel_arg_t<Args>...>;
+    auto launcher = detail::kernel_launcher<decltype(finalized), Kernel, as_kernel_arg_t<Args>...>;
     status        = detail::launch_impl(
       stream,
-      conf,
+      finalized,
       launcher,
-      conf,
+      finalized,
       kernel,
       static_cast<as_kernel_arg_t<Args>>(detail::__launch_transform(stream, args))...);
   }
@@ -156,8 +137,11 @@
     static_assert(::cuda::std::is_invocable_v<Kernel, as_kernel_arg_t<Args>...>);
     auto launcher = detail::kernel_launcher_no_config<Kernel, as_kernel_arg_t<Args>...>;
     status        = detail::launch_impl(
-      stream, conf, launcher, kernel, static_cast<as_kernel_arg_t<Args>>(detail::__launch_transform(stream, args))...);
->>>>>>> 529f9106
+      stream,
+      finalized,
+      launcher,
+      kernel,
+      static_cast<as_kernel_arg_t<Args>>(detail::__launch_transform(stream, args))...);
   }
   if (status != cudaSuccess)
   {
@@ -214,28 +198,16 @@
 {
   __ensure_current_device __dev_setter(stream);
   cudaError_t status;
-<<<<<<< HEAD
   auto finalized = finalize(stream, dims, kernel, args...);
-  if constexpr (::cuda::std::is_invocable_v<Kernel, decltype(finalized), Args...>
+  if constexpr (::cuda::std::is_invocable_v<Kernel, decltype(finalized), as_kernel_arg_t<Args>...>
                 || __nv_is_extended_device_lambda_closure_type(Kernel))
   {
-    auto launcher = detail::kernel_launcher<decltype(finalized), Kernel, Args...>;
-    status        = detail::launch_impl(stream, kernel_config(finalized), launcher, finalized, kernel, args...);
-  }
-  else
-  {
-    static_assert(::cuda::std::is_invocable_v<Kernel, Args...>);
-    auto launcher = detail::kernel_launcher_no_config<Kernel, Args...>;
-    status        = detail::launch_impl(stream, kernel_config(finalized), launcher, kernel, args...);
-=======
-  if constexpr (::cuda::std::is_invocable_v<Kernel, hierarchy_dimensions<Levels...>, as_kernel_arg_t<Args>...>)
-  {
-    auto launcher = detail::kernel_launcher<hierarchy_dimensions<Levels...>, Kernel, as_kernel_arg_t<Args>...>;
+    auto launcher = detail::kernel_launcher<decltype(finalized), Kernel, as_kernel_arg_t<Args>...>;
     status        = detail::launch_impl(
       stream,
-      kernel_config(dims),
+      kernel_config(finalized),
       launcher,
-      dims,
+      finalized,
       kernel,
       static_cast<as_kernel_arg_t<Args>>(detail::__launch_transform(stream, args))...);
   }
@@ -245,20 +217,16 @@
     auto launcher = detail::kernel_launcher_no_config<Kernel, as_kernel_arg_t<Args>...>;
     status        = detail::launch_impl(
       stream,
-      kernel_config(dims),
+      kernel_config(finalized),
       launcher,
       kernel,
       static_cast<as_kernel_arg_t<Args>>(detail::__launch_transform(stream, args))...);
->>>>>>> 529f9106
-  }
-  if (status != cudaSuccess)
-  {
-    ::cuda::__throw_cuda_error(status, "Failed to launch a kernel");
-  }
-}
-#  ifdef _MSC_VER
-#    pragma warning(pop)
-#  endif
+  }
+  if (status != cudaSuccess)
+  {
+    ::cuda::__throw_cuda_error(status, "Failed to launch a kernel");
+  }
+}
 /**
  * @brief Launch a kernel function with specified configuration and arguments
  *
@@ -309,21 +277,15 @@
             void (*kernel)(finalized_t<kernel_config<Dimensions, Config...>>, ExpArgs...),
             ActArgs&&... args)
 {
-<<<<<<< HEAD
+  __ensure_current_device __dev_setter(stream);
   auto finalized     = finalize(stream, conf, kernel);
-  cudaError_t status = [&](ExpArgs... args) {
-    return detail::launch_impl(stream, finalized, kernel, finalized, args...);
-  }(std::forward<ActArgs>(args)...);
-=======
-  __ensure_current_device __dev_setter(stream);
   cudaError_t status = detail::launch_impl(
     stream, //
-    conf,
+    finalized,
     kernel,
-    conf,
+    finalized,
     static_cast<as_kernel_arg_t<ActArgs>>(detail::__launch_transform(stream, std::forward<ActArgs>(args)))...);
 
->>>>>>> 529f9106
   if (status != cudaSuccess)
   {
     ::cuda::__throw_cuda_error(status, "Failed to launch a kernel");
@@ -378,21 +340,15 @@
             void (*kernel)(finalized_t<hierarchy_dimensions<Levels...>>, ExpArgs...),
             ActArgs&&... args)
 {
-<<<<<<< HEAD
+  __ensure_current_device __dev_setter(stream);
   auto finalized     = finalize(stream, dims, kernel);
-  cudaError_t status = [&](ExpArgs... args) {
-    return detail::launch_impl(stream, kernel_config(finalized), kernel, finalized, args...);
-  }(std::forward<ActArgs>(args)...);
-=======
-  __ensure_current_device __dev_setter(stream);
   cudaError_t status = detail::launch_impl(
     stream,
-    kernel_config(dims),
+    kernel_config(finalized),
     kernel,
-    dims,
+    finalized,
     static_cast<as_kernel_arg_t<ActArgs>>(detail::__launch_transform(stream, std::forward<ActArgs>(args)))...);
 
->>>>>>> 529f9106
   if (status != cudaSuccess)
   {
     ::cuda::__throw_cuda_error(status, "Failed to launch a kernel");
@@ -448,20 +404,14 @@
             void (*kernel)(ExpArgs...),
             ActArgs&&... args)
 {
-<<<<<<< HEAD
+  __ensure_current_device __dev_setter(stream);
   auto finalized     = finalize(stream, conf, kernel);
-  cudaError_t status = [&](ExpArgs... args) {
-    return detail::launch_impl(stream, finalized, kernel, args...);
-  }(std::forward<ActArgs>(args)...);
-=======
-  __ensure_current_device __dev_setter(stream);
   cudaError_t status = detail::launch_impl(
     stream, //
-    conf,
+    finalized,
     kernel,
     static_cast<as_kernel_arg_t<ActArgs>>(detail::__launch_transform(stream, std::forward<ActArgs>(args)))...);
 
->>>>>>> 529f9106
   if (status != cudaSuccess)
   {
     ::cuda::__throw_cuda_error(status, "Failed to launch a kernel");
@@ -514,20 +464,14 @@
 void launch(
   ::cuda::stream_ref stream, const hierarchy_dimensions<Levels...>& dims, void (*kernel)(ExpArgs...), ActArgs&&... args)
 {
-<<<<<<< HEAD
+  __ensure_current_device __dev_setter(stream);
   auto finalized     = finalize(stream, dims, kernel);
-  cudaError_t status = [&](ExpArgs... args) {
-    return detail::launch_impl(stream, kernel_config(finalized), kernel, args...);
-  }(std::forward<ActArgs>(args)...);
-=======
-  __ensure_current_device __dev_setter(stream);
   cudaError_t status = detail::launch_impl(
     stream,
-    kernel_config(dims),
+    kernel_config(finalized),
     kernel,
     static_cast<as_kernel_arg_t<ActArgs>>(detail::__launch_transform(stream, std::forward<ActArgs>(args)))...);
 
->>>>>>> 529f9106
   if (status != cudaSuccess)
   {
     ::cuda::__throw_cuda_error(status, "Failed to launch a kernel");
