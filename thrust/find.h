/*
 *  Copyright 2008-2012 NVIDIA Corporation
 *
 *  Licensed under the Apache License, Version 2.0 (the "License");
 *  you may not use this file except in compliance with the License.
 *  You may obtain a copy of the License at
 *
 *      http://www.apache.org/licenses/LICENSE-2.0
 *
 *  Unless required by applicable law or agreed to in writing, software
 *  distributed under the License is distributed on an "AS IS" BASIS,
 *  WITHOUT WARRANTIES OR CONDITIONS OF ANY KIND, either express or implied.
 *  See the License for the specific language governing permissions and
 *  limitations under the License.
 */


/*! \file find.h
 *  \brief Locating values in (unsorted) ranges
 */

#pragma once

#include <thrust/detail/config.h>
#include <thrust/detail/execution_policy.h>

namespace thrust
{


<<<<<<< HEAD
=======
template<typename DerivedPolicy, typename InputIterator, typename T>
InputIterator find(const thrust::detail::execution_policy_base<DerivedPolicy> &exec,
                   InputIterator first,
                   InputIterator last,
                   const T& value);


template<typename DerivedPolicy, typename InputIterator, typename Predicate>
InputIterator find_if(const thrust::detail::execution_policy_base<DerivedPolicy> &exec,
                      InputIterator first,
                      InputIterator last,
                      Predicate pred);


template<typename DerivedPolicy, typename InputIterator, typename Predicate>
InputIterator find_if_not(const thrust::detail::execution_policy_base<DerivedPolicy> &exec,
                          InputIterator first,
                          InputIterator last,
                          Predicate pred);


>>>>>>> 00fc83cb
/*! \addtogroup algorithms
 */

/*! \addtogroup searching
 *  \ingroup algorithms
 *  \{
 */


/*! \p find returns the first iterator \c i in the range 
 *  <tt>[first, last)</tt> such that <tt>*i == value</tt>
 *  or \c last if no such iterator exists.
 *
 *  The algorithm's execution is parallelized as determined by \p system.
 *
 *  \param system The execution policy to use for parallelization.
 *  \param first Beginning of the sequence to search.
 *  \param last End of the sequence to search.
 *  \param value The value to find.
 *  \return The first iterator \c i such that <tt>*i == value</tt> or \c last.
 *
 *  \tparam System A Thrust backend system.
 *  \tparam InputIterator is a model of <a href="http://www.sgi.com/tech/stl/InputIterator.html">Input Iterator</a>
 *          and \p InputIterator's \c value_type is equality comparable to type \c T.
 *  \tparam T is a model of <a href="http://www.sgi.com/tech/stl/LessThanComparable.html">EqualityComparable</a>. 
 *
 *  \code
 *  #include <thrust/find.h>
 *  #include <thrust/device_vector.h>
 *  ...
 *  thrust::device_vector<int> input(4);
 *
 *  input[0] = 0;
 *  input[1] = 5;
 *  input[2] = 3;
 *  input[3] = 7;
 *
 *  thrust::device_vector<int>::iterator iter;
 *
 *  iter = thrust::find(thrust::device, input.begin(), input.end(), 3); // returns input.first() + 2
 *  iter = thrust::find(thrust::device, input.begin(), input.end(), 5); // returns input.first() + 1
 *  iter = thrust::find(thrust::device, input.begin(), input.end(), 9); // returns input.end()
 *  \endcode
 *
 *  \see find_if
 *  \see mismatch
 */
template<typename System, typename InputIterator, typename T>
InputIterator find(const thrust::detail::dispatchable_base<System> &system,
                   InputIterator first,
                   InputIterator last,
                   const T& value);


/*! \p find returns the first iterator \c i in the range 
 *  <tt>[first, last)</tt> such that <tt>*i == value</tt>
 *  or \c last if no such iterator exists.
 *
 *  \param first Beginning of the sequence to search.
 *  \param last End of the sequence to search.
 *  \param value The value to find.
 *  \return The first iterator \c i such that <tt>*i == value</tt> or \c last.
 *
 *  \tparam InputIterator is a model of <a href="http://www.sgi.com/tech/stl/InputIterator.html">Input Iterator</a>
 *          and \p InputIterator's \c value_type is equality comparable to type \c T.
 *  \tparam T is a model of <a href="http://www.sgi.com/tech/stl/LessThanComparable.html">EqualityComparable</a>. 
 *
 *  \code
 *  #include <thrust/find.h>
 *  #include <thrust/device_vector.h>
 *  ...
 *  thrust::device_vector<int> input(4);
 *
 *  input[0] = 0;
 *  input[1] = 5;
 *  input[2] = 3;
 *  input[3] = 7;
 *
 *  thrust::device_vector<int>::iterator iter;
 *
 *  iter = thrust::find(input.begin(), input.end(), 3); // returns input.first() + 2
 *  iter = thrust::find(input.begin(), input.end(), 5); // returns input.first() + 1
 *  iter = thrust::find(input.begin(), input.end(), 9); // returns input.end()
 *  \endcode
 *
 *  \see find_if
 *  \see mismatch
 */
template <typename InputIterator, typename T>
InputIterator find(InputIterator first,
                   InputIterator last,
                   const T& value);


/*! \p find_if returns the first iterator \c i in the range 
 *  <tt>[first, last)</tt> such that <tt>pred(*i)</tt> is \c true
 *  or \c last if no such iterator exists.
 *
 *  The algorithm's execution is parallelized as determined by \p system.
 *
 *  \param system The execution policy to use for parallelization.
 *  \param first Beginning of the sequence to search.
 *  \param last End of the sequence to search.
 *  \param pred A predicate used to test range elements.
 *  \return The first iterator \c i such that <tt>pred(*i)</tt> is \c true, or \c last.
 *
 *  \tparam System A Thrust backend system.
 *  \tparam InputIterator is a model of <a href="http://www.sgi.com/tech/stl/InputIterator.html">Input Iterator</a>.
 *  \tparam Predicate is a model of <a href="http://www.sgi.com/tech/stl/Predicate.html">Predicate</a>.
 *
 *  \code
 *  #include <thrust/find.h>
 *  #include <thrust/device_vector.h>
 *
 *  struct greater_than_four
 *  {
 *    __host__ __device__
 *    bool operator()(int x)
 *    {
 *      return x > 4;
 *    }
 *  };
 *
 *  struct greater_than_ten
 *  {
 *    __host__ __device__
 *    bool operator()(int x)
 *    {
 *      return x > 10;
 *    }
 *  };
 *
 *  ...
 *  thrust::device_vector<int> input(4);
 *
 *  input[0] = 0;
 *  input[1] = 5;
 *  input[2] = 3;
 *  input[3] = 7;
 *
 *  thrust::device_vector<int>::iterator iter;
 *
 *  iter = thrust::find_if(thrust::device, input.begin(), input.end(), greater_than_four()); // returns input.first() + 1
 *
 *  iter = thrust::find_if(thrust::device, input.begin(), input.end(), greater_than_ten());  // returns input.end()
 *  \endcode
 *
 *  \see find
 *  \see find_if_not
 *  \see mismatch
 */
template<typename System, typename InputIterator, typename Predicate>
InputIterator find_if(const thrust::detail::dispatchable_base<System> &system,
                      InputIterator first,
                      InputIterator last,
                      Predicate pred);


/*! \p find_if returns the first iterator \c i in the range 
 *  <tt>[first, last)</tt> such that <tt>pred(*i)</tt> is \c true
 *  or \c last if no such iterator exists.
 *
 *  \param first Beginning of the sequence to search.
 *  \param last End of the sequence to search.
 *  \param pred A predicate used to test range elements.
 *  \return The first iterator \c i such that <tt>pred(*i)</tt> is \c true, or \c last.
 *
 *  \tparam InputIterator is a model of <a href="http://www.sgi.com/tech/stl/InputIterator.html">Input Iterator</a>.
 *  \tparam Predicate is a model of <a href="http://www.sgi.com/tech/stl/Predicate.html">Predicate</a>.
 *
 *  \code
 *  #include <thrust/find.h>
 *  #include <thrust/device_vector.h>
 *
 *  struct greater_than_four
 *  {
 *    __host__ __device__
 *    bool operator()(int x)
 *    {
 *      return x > 4;
 *    }
 *  };
 *
 *  struct greater_than_ten
 *  {
 *    __host__ __device__
 *    bool operator()(int x)
 *    {
 *      return x > 10;
 *    }
 *  };
 *
 *  ...
 *  thrust::device_vector<int> input(4);
 *
 *  input[0] = 0;
 *  input[1] = 5;
 *  input[2] = 3;
 *  input[3] = 7;
 *
 *  thrust::device_vector<int>::iterator iter;
 *
 *  iter = thrust::find_if(input.begin(), input.end(), greater_than_four()); // returns input.first() + 1
 *
 *  iter = thrust::find_if(input.begin(), input.end(), greater_than_ten());  // returns input.end()
 *  \endcode
 *
 *  \see find
 *  \see find_if_not
 *  \see mismatch
 */
template <typename InputIterator, typename Predicate>
InputIterator find_if(InputIterator first,
                      InputIterator last,
                      Predicate pred);


/*! \p find_if_not returns the first iterator \c i in the range 
 *  <tt>[first, last)</tt> such that <tt>pred(*i)</tt> is \c false
 *  or \c last if no such iterator exists.
 *
 *  The algorithm's execution is parallelized as determined by \p system.
 *
 *  \param system The execution policy to use for parallelization.
 *  \param first Beginning of the sequence to search.
 *  \param last End of the sequence to search.
 *  \param pred A predicate used to test range elements.
 *  \return The first iterator \c i such that <tt>pred(*i)</tt> is \c false, or \c last.
 *
 *  \tparam System A Thrust backend system.
 *  \tparam InputIterator is a model of <a href="http://www.sgi.com/tech/stl/InputIterator.html">Input Iterator</a>.
 *  \tparam Predicate is a model of <a href="http://www.sgi.com/tech/stl/Predicate.html">Predicate</a>.
 *
 *  \code
 *  #include <thrust/find.h>
 *  #include <thrust/device_vector.h>
 *
 *  struct greater_than_four
 *  {
 *    __host__ __device__
 *    bool operator()(int x)
 *    {
 *      return x > 4;
 *    }
 *  };
 *
 *  struct greater_than_ten
 *  {
 *    __host__ __device__
 *    bool operator()(int x)
 *    {
 *      return x > 10;
 *    }
 *  };
 *
 *  ...
 *  thrust::device_vector<int> input(4);
 *
 *  input[0] = 0;
 *  input[1] = 5;
 *  input[2] = 3;
 *  input[3] = 7;
 *
 *  thrust::device_vector<int>::iterator iter;
 *
 *  iter = thrust::find_if_not(thrust::device, input.begin(), input.end(), greater_than_four()); // returns input.first()
 *
 *  iter = thrust::find_if_not(thrust::device, input.begin(), input.end(), greater_than_ten());  // returns input.first()
 *  \endcode
 *
 *  \see find
 *  \see find_if
 *  \see mismatch
 */
template<typename System, typename InputIterator, typename Predicate>
InputIterator find_if_not(const thrust::detail::dispatchable_base<System> &system,
                          InputIterator first,
                          InputIterator last,
                          Predicate pred);


/*! \p find_if_not returns the first iterator \c i in the range 
 *  <tt>[first, last)</tt> such that <tt>pred(*i)</tt> is \c false
 *  or \c last if no such iterator exists.
 *
 *  \param first Beginning of the sequence to search.
 *  \param last End of the sequence to search.
 *  \param pred A predicate used to test range elements.
 *  \return The first iterator \c i such that <tt>pred(*i)</tt> is \c false, or \c last.
 *
 *  \tparam InputIterator is a model of <a href="http://www.sgi.com/tech/stl/InputIterator.html">Input Iterator</a>.
 *  \tparam Predicate is a model of <a href="http://www.sgi.com/tech/stl/Predicate.html">Predicate</a>.
 *
 *  \code
 *  #include <thrust/find.h>
 *  #include <thrust/device_vector.h>
 *
 *  struct greater_than_four
 *  {
 *    __host__ __device__
 *    bool operator()(int x)
 *    {
 *      return x > 4;
 *    }
 *  };
 *
 *  struct greater_than_ten
 *  {
 *    __host__ __device__
 *    bool operator()(int x)
 *    {
 *      return x > 10;
 *    }
 *  };
 *
 *  ...
 *  thrust::device_vector<int> input(4);
 *
 *  input[0] = 0;
 *  input[1] = 5;
 *  input[2] = 3;
 *  input[3] = 7;
 *
 *  thrust::device_vector<int>::iterator iter;
 *
 *  iter = thrust::find_if_not(input.begin(), input.end(), greater_than_four()); // returns input.first()
 *
 *  iter = thrust::find_if_not(input.begin(), input.end(), greater_than_ten());  // returns input.first()
 *  \endcode
 *
 *  \see find
 *  \see find_if
 *  \see mismatch
 */
template <typename InputIterator, typename Predicate>
InputIterator find_if_not(InputIterator first,
                          InputIterator last,
                          Predicate pred);

/*! \} // end searching
 */


} // end namespace thrust

#include <thrust/detail/find.inl>
<|MERGE_RESOLUTION|>--- conflicted
+++ resolved
@@ -28,8 +28,53 @@
 {
 
 
-<<<<<<< HEAD
-=======
+/*! \addtogroup algorithms
+ */
+
+/*! \addtogroup searching
+ *  \ingroup algorithms
+ *  \{
+ */
+
+
+/*! \p find returns the first iterator \c i in the range 
+ *  <tt>[first, last)</tt> such that <tt>*i == value</tt>
+ *  or \c last if no such iterator exists.
+ *
+ *  The algorithm's execution is parallelized as determined by \p exec.
+ *
+ *  \param exec The execution policy to use for parallelization.
+ *  \param first Beginning of the sequence to search.
+ *  \param last End of the sequence to search.
+ *  \param value The value to find.
+ *  \return The first iterator \c i such that <tt>*i == value</tt> or \c last.
+ *
+ *  \tparam DerivedPolicy The name of the derived execution policy.
+ *  \tparam InputIterator is a model of <a href="http://www.sgi.com/tech/stl/InputIterator.html">Input Iterator</a>
+ *          and \p InputIterator's \c value_type is equality comparable to type \c T.
+ *  \tparam T is a model of <a href="http://www.sgi.com/tech/stl/LessThanComparable.html">EqualityComparable</a>. 
+ *
+ *  \code
+ *  #include <thrust/find.h>
+ *  #include <thrust/device_vector.h>
+ *  ...
+ *  thrust::device_vector<int> input(4);
+ *
+ *  input[0] = 0;
+ *  input[1] = 5;
+ *  input[2] = 3;
+ *  input[3] = 7;
+ *
+ *  thrust::device_vector<int>::iterator iter;
+ *
+ *  iter = thrust::find(thrust::device, input.begin(), input.end(), 3); // returns input.first() + 2
+ *  iter = thrust::find(thrust::device, input.begin(), input.end(), 5); // returns input.first() + 1
+ *  iter = thrust::find(thrust::device, input.begin(), input.end(), 9); // returns input.end()
+ *  \endcode
+ *
+ *  \see find_if
+ *  \see mismatch
+ */
 template<typename DerivedPolicy, typename InputIterator, typename T>
 InputIterator find(const thrust::detail::execution_policy_base<DerivedPolicy> &exec,
                    InputIterator first,
@@ -37,6 +82,103 @@
                    const T& value);
 
 
+/*! \p find returns the first iterator \c i in the range 
+ *  <tt>[first, last)</tt> such that <tt>*i == value</tt>
+ *  or \c last if no such iterator exists.
+ *
+ *  \param first Beginning of the sequence to search.
+ *  \param last End of the sequence to search.
+ *  \param value The value to find.
+ *  \return The first iterator \c i such that <tt>*i == value</tt> or \c last.
+ *
+ *  \tparam InputIterator is a model of <a href="http://www.sgi.com/tech/stl/InputIterator.html">Input Iterator</a>
+ *          and \p InputIterator's \c value_type is equality comparable to type \c T.
+ *  \tparam T is a model of <a href="http://www.sgi.com/tech/stl/LessThanComparable.html">EqualityComparable</a>. 
+ *
+ *  \code
+ *  #include <thrust/find.h>
+ *  #include <thrust/device_vector.h>
+ *  ...
+ *  thrust::device_vector<int> input(4);
+ *
+ *  input[0] = 0;
+ *  input[1] = 5;
+ *  input[2] = 3;
+ *  input[3] = 7;
+ *
+ *  thrust::device_vector<int>::iterator iter;
+ *
+ *  iter = thrust::find(input.begin(), input.end(), 3); // returns input.first() + 2
+ *  iter = thrust::find(input.begin(), input.end(), 5); // returns input.first() + 1
+ *  iter = thrust::find(input.begin(), input.end(), 9); // returns input.end()
+ *  \endcode
+ *
+ *  \see find_if
+ *  \see mismatch
+ */
+template <typename InputIterator, typename T>
+InputIterator find(InputIterator first,
+                   InputIterator last,
+                   const T& value);
+
+
+/*! \p find_if returns the first iterator \c i in the range 
+ *  <tt>[first, last)</tt> such that <tt>pred(*i)</tt> is \c true
+ *  or \c last if no such iterator exists.
+ *
+ *  The algorithm's execution is parallelized as determined by \p exec.
+ *
+ *  \param exec The execution policy to use for parallelization.
+ *  \param first Beginning of the sequence to search.
+ *  \param last End of the sequence to search.
+ *  \param pred A predicate used to test range elements.
+ *  \return The first iterator \c i such that <tt>pred(*i)</tt> is \c true, or \c last.
+ *
+ *  \tparam DerivedPolicy The name of the derived execution policy.
+ *  \tparam InputIterator is a model of <a href="http://www.sgi.com/tech/stl/InputIterator.html">Input Iterator</a>.
+ *  \tparam Predicate is a model of <a href="http://www.sgi.com/tech/stl/Predicate.html">Predicate</a>.
+ *
+ *  \code
+ *  #include <thrust/find.h>
+ *  #include <thrust/device_vector.h>
+ *
+ *  struct greater_than_four
+ *  {
+ *    __host__ __device__
+ *    bool operator()(int x)
+ *    {
+ *      return x > 4;
+ *    }
+ *  };
+ *
+ *  struct greater_than_ten
+ *  {
+ *    __host__ __device__
+ *    bool operator()(int x)
+ *    {
+ *      return x > 10;
+ *    }
+ *  };
+ *
+ *  ...
+ *  thrust::device_vector<int> input(4);
+ *
+ *  input[0] = 0;
+ *  input[1] = 5;
+ *  input[2] = 3;
+ *  input[3] = 7;
+ *
+ *  thrust::device_vector<int>::iterator iter;
+ *
+ *  iter = thrust::find_if(thrust::device, input.begin(), input.end(), greater_than_four()); // returns input.first() + 1
+ *
+ *  iter = thrust::find_if(thrust::device, input.begin(), input.end(), greater_than_ten());  // returns input.end()
+ *  \endcode
+ *
+ *  \see find
+ *  \see find_if_not
+ *  \see mismatch
+ */
 template<typename DerivedPolicy, typename InputIterator, typename Predicate>
 InputIterator find_if(const thrust::detail::execution_policy_base<DerivedPolicy> &exec,
                       InputIterator first,
@@ -44,6 +186,122 @@
                       Predicate pred);
 
 
+/*! \p find_if returns the first iterator \c i in the range 
+ *  <tt>[first, last)</tt> such that <tt>pred(*i)</tt> is \c true
+ *  or \c last if no such iterator exists.
+ *
+ *  \param first Beginning of the sequence to search.
+ *  \param last End of the sequence to search.
+ *  \param pred A predicate used to test range elements.
+ *  \return The first iterator \c i such that <tt>pred(*i)</tt> is \c true, or \c last.
+ *
+ *  \tparam InputIterator is a model of <a href="http://www.sgi.com/tech/stl/InputIterator.html">Input Iterator</a>.
+ *  \tparam Predicate is a model of <a href="http://www.sgi.com/tech/stl/Predicate.html">Predicate</a>.
+ *
+ *  \code
+ *  #include <thrust/find.h>
+ *  #include <thrust/device_vector.h>
+ *
+ *  struct greater_than_four
+ *  {
+ *    __host__ __device__
+ *    bool operator()(int x)
+ *    {
+ *      return x > 4;
+ *    }
+ *  };
+ *
+ *  struct greater_than_ten
+ *  {
+ *    __host__ __device__
+ *    bool operator()(int x)
+ *    {
+ *      return x > 10;
+ *    }
+ *  };
+ *
+ *  ...
+ *  thrust::device_vector<int> input(4);
+ *
+ *  input[0] = 0;
+ *  input[1] = 5;
+ *  input[2] = 3;
+ *  input[3] = 7;
+ *
+ *  thrust::device_vector<int>::iterator iter;
+ *
+ *  iter = thrust::find_if(input.begin(), input.end(), greater_than_four()); // returns input.first() + 1
+ *
+ *  iter = thrust::find_if(input.begin(), input.end(), greater_than_ten());  // returns input.end()
+ *  \endcode
+ *
+ *  \see find
+ *  \see find_if_not
+ *  \see mismatch
+ */
+template <typename InputIterator, typename Predicate>
+InputIterator find_if(InputIterator first,
+                      InputIterator last,
+                      Predicate pred);
+
+
+/*! \p find_if_not returns the first iterator \c i in the range 
+ *  <tt>[first, last)</tt> such that <tt>pred(*i)</tt> is \c false
+ *  or \c last if no such iterator exists.
+ *
+ *  The algorithm's execution is parallelized as determined by \p exec.
+ *
+ *  \param exec The execution policy to use for parallelization.
+ *  \param first Beginning of the sequence to search.
+ *  \param last End of the sequence to search.
+ *  \param pred A predicate used to test range elements.
+ *  \return The first iterator \c i such that <tt>pred(*i)</tt> is \c false, or \c last.
+ *
+ *  \tparam DerivedPolicy The name of the derived execution policy.
+ *  \tparam InputIterator is a model of <a href="http://www.sgi.com/tech/stl/InputIterator.html">Input Iterator</a>.
+ *  \tparam Predicate is a model of <a href="http://www.sgi.com/tech/stl/Predicate.html">Predicate</a>.
+ *
+ *  \code
+ *  #include <thrust/find.h>
+ *  #include <thrust/device_vector.h>
+ *
+ *  struct greater_than_four
+ *  {
+ *    __host__ __device__
+ *    bool operator()(int x)
+ *    {
+ *      return x > 4;
+ *    }
+ *  };
+ *
+ *  struct greater_than_ten
+ *  {
+ *    __host__ __device__
+ *    bool operator()(int x)
+ *    {
+ *      return x > 10;
+ *    }
+ *  };
+ *
+ *  ...
+ *  thrust::device_vector<int> input(4);
+ *
+ *  input[0] = 0;
+ *  input[1] = 5;
+ *  input[2] = 3;
+ *  input[3] = 7;
+ *
+ *  thrust::device_vector<int>::iterator iter;
+ *
+ *  iter = thrust::find_if_not(thrust::device, input.begin(), input.end(), greater_than_four()); // returns input.first()
+ *
+ *  iter = thrust::find_if_not(thrust::device, input.begin(), input.end(), greater_than_ten());  // returns input.first()
+ *  \endcode
+ *
+ *  \see find
+ *  \see find_if
+ *  \see mismatch
+ */
 template<typename DerivedPolicy, typename InputIterator, typename Predicate>
 InputIterator find_if_not(const thrust::detail::execution_policy_base<DerivedPolicy> &exec,
                           InputIterator first,
@@ -51,288 +309,6 @@
                           Predicate pred);
 
 
->>>>>>> 00fc83cb
-/*! \addtogroup algorithms
- */
-
-/*! \addtogroup searching
- *  \ingroup algorithms
- *  \{
- */
-
-
-/*! \p find returns the first iterator \c i in the range 
- *  <tt>[first, last)</tt> such that <tt>*i == value</tt>
- *  or \c last if no such iterator exists.
- *
- *  The algorithm's execution is parallelized as determined by \p system.
- *
- *  \param system The execution policy to use for parallelization.
- *  \param first Beginning of the sequence to search.
- *  \param last End of the sequence to search.
- *  \param value The value to find.
- *  \return The first iterator \c i such that <tt>*i == value</tt> or \c last.
- *
- *  \tparam System A Thrust backend system.
- *  \tparam InputIterator is a model of <a href="http://www.sgi.com/tech/stl/InputIterator.html">Input Iterator</a>
- *          and \p InputIterator's \c value_type is equality comparable to type \c T.
- *  \tparam T is a model of <a href="http://www.sgi.com/tech/stl/LessThanComparable.html">EqualityComparable</a>. 
- *
- *  \code
- *  #include <thrust/find.h>
- *  #include <thrust/device_vector.h>
- *  ...
- *  thrust::device_vector<int> input(4);
- *
- *  input[0] = 0;
- *  input[1] = 5;
- *  input[2] = 3;
- *  input[3] = 7;
- *
- *  thrust::device_vector<int>::iterator iter;
- *
- *  iter = thrust::find(thrust::device, input.begin(), input.end(), 3); // returns input.first() + 2
- *  iter = thrust::find(thrust::device, input.begin(), input.end(), 5); // returns input.first() + 1
- *  iter = thrust::find(thrust::device, input.begin(), input.end(), 9); // returns input.end()
- *  \endcode
- *
- *  \see find_if
- *  \see mismatch
- */
-template<typename System, typename InputIterator, typename T>
-InputIterator find(const thrust::detail::dispatchable_base<System> &system,
-                   InputIterator first,
-                   InputIterator last,
-                   const T& value);
-
-
-/*! \p find returns the first iterator \c i in the range 
- *  <tt>[first, last)</tt> such that <tt>*i == value</tt>
- *  or \c last if no such iterator exists.
- *
- *  \param first Beginning of the sequence to search.
- *  \param last End of the sequence to search.
- *  \param value The value to find.
- *  \return The first iterator \c i such that <tt>*i == value</tt> or \c last.
- *
- *  \tparam InputIterator is a model of <a href="http://www.sgi.com/tech/stl/InputIterator.html">Input Iterator</a>
- *          and \p InputIterator's \c value_type is equality comparable to type \c T.
- *  \tparam T is a model of <a href="http://www.sgi.com/tech/stl/LessThanComparable.html">EqualityComparable</a>. 
- *
- *  \code
- *  #include <thrust/find.h>
- *  #include <thrust/device_vector.h>
- *  ...
- *  thrust::device_vector<int> input(4);
- *
- *  input[0] = 0;
- *  input[1] = 5;
- *  input[2] = 3;
- *  input[3] = 7;
- *
- *  thrust::device_vector<int>::iterator iter;
- *
- *  iter = thrust::find(input.begin(), input.end(), 3); // returns input.first() + 2
- *  iter = thrust::find(input.begin(), input.end(), 5); // returns input.first() + 1
- *  iter = thrust::find(input.begin(), input.end(), 9); // returns input.end()
- *  \endcode
- *
- *  \see find_if
- *  \see mismatch
- */
-template <typename InputIterator, typename T>
-InputIterator find(InputIterator first,
-                   InputIterator last,
-                   const T& value);
-
-
-/*! \p find_if returns the first iterator \c i in the range 
- *  <tt>[first, last)</tt> such that <tt>pred(*i)</tt> is \c true
- *  or \c last if no such iterator exists.
- *
- *  The algorithm's execution is parallelized as determined by \p system.
- *
- *  \param system The execution policy to use for parallelization.
- *  \param first Beginning of the sequence to search.
- *  \param last End of the sequence to search.
- *  \param pred A predicate used to test range elements.
- *  \return The first iterator \c i such that <tt>pred(*i)</tt> is \c true, or \c last.
- *
- *  \tparam System A Thrust backend system.
- *  \tparam InputIterator is a model of <a href="http://www.sgi.com/tech/stl/InputIterator.html">Input Iterator</a>.
- *  \tparam Predicate is a model of <a href="http://www.sgi.com/tech/stl/Predicate.html">Predicate</a>.
- *
- *  \code
- *  #include <thrust/find.h>
- *  #include <thrust/device_vector.h>
- *
- *  struct greater_than_four
- *  {
- *    __host__ __device__
- *    bool operator()(int x)
- *    {
- *      return x > 4;
- *    }
- *  };
- *
- *  struct greater_than_ten
- *  {
- *    __host__ __device__
- *    bool operator()(int x)
- *    {
- *      return x > 10;
- *    }
- *  };
- *
- *  ...
- *  thrust::device_vector<int> input(4);
- *
- *  input[0] = 0;
- *  input[1] = 5;
- *  input[2] = 3;
- *  input[3] = 7;
- *
- *  thrust::device_vector<int>::iterator iter;
- *
- *  iter = thrust::find_if(thrust::device, input.begin(), input.end(), greater_than_four()); // returns input.first() + 1
- *
- *  iter = thrust::find_if(thrust::device, input.begin(), input.end(), greater_than_ten());  // returns input.end()
- *  \endcode
- *
- *  \see find
- *  \see find_if_not
- *  \see mismatch
- */
-template<typename System, typename InputIterator, typename Predicate>
-InputIterator find_if(const thrust::detail::dispatchable_base<System> &system,
-                      InputIterator first,
-                      InputIterator last,
-                      Predicate pred);
-
-
-/*! \p find_if returns the first iterator \c i in the range 
- *  <tt>[first, last)</tt> such that <tt>pred(*i)</tt> is \c true
- *  or \c last if no such iterator exists.
- *
- *  \param first Beginning of the sequence to search.
- *  \param last End of the sequence to search.
- *  \param pred A predicate used to test range elements.
- *  \return The first iterator \c i such that <tt>pred(*i)</tt> is \c true, or \c last.
- *
- *  \tparam InputIterator is a model of <a href="http://www.sgi.com/tech/stl/InputIterator.html">Input Iterator</a>.
- *  \tparam Predicate is a model of <a href="http://www.sgi.com/tech/stl/Predicate.html">Predicate</a>.
- *
- *  \code
- *  #include <thrust/find.h>
- *  #include <thrust/device_vector.h>
- *
- *  struct greater_than_four
- *  {
- *    __host__ __device__
- *    bool operator()(int x)
- *    {
- *      return x > 4;
- *    }
- *  };
- *
- *  struct greater_than_ten
- *  {
- *    __host__ __device__
- *    bool operator()(int x)
- *    {
- *      return x > 10;
- *    }
- *  };
- *
- *  ...
- *  thrust::device_vector<int> input(4);
- *
- *  input[0] = 0;
- *  input[1] = 5;
- *  input[2] = 3;
- *  input[3] = 7;
- *
- *  thrust::device_vector<int>::iterator iter;
- *
- *  iter = thrust::find_if(input.begin(), input.end(), greater_than_four()); // returns input.first() + 1
- *
- *  iter = thrust::find_if(input.begin(), input.end(), greater_than_ten());  // returns input.end()
- *  \endcode
- *
- *  \see find
- *  \see find_if_not
- *  \see mismatch
- */
-template <typename InputIterator, typename Predicate>
-InputIterator find_if(InputIterator first,
-                      InputIterator last,
-                      Predicate pred);
-
-
-/*! \p find_if_not returns the first iterator \c i in the range 
- *  <tt>[first, last)</tt> such that <tt>pred(*i)</tt> is \c false
- *  or \c last if no such iterator exists.
- *
- *  The algorithm's execution is parallelized as determined by \p system.
- *
- *  \param system The execution policy to use for parallelization.
- *  \param first Beginning of the sequence to search.
- *  \param last End of the sequence to search.
- *  \param pred A predicate used to test range elements.
- *  \return The first iterator \c i such that <tt>pred(*i)</tt> is \c false, or \c last.
- *
- *  \tparam System A Thrust backend system.
- *  \tparam InputIterator is a model of <a href="http://www.sgi.com/tech/stl/InputIterator.html">Input Iterator</a>.
- *  \tparam Predicate is a model of <a href="http://www.sgi.com/tech/stl/Predicate.html">Predicate</a>.
- *
- *  \code
- *  #include <thrust/find.h>
- *  #include <thrust/device_vector.h>
- *
- *  struct greater_than_four
- *  {
- *    __host__ __device__
- *    bool operator()(int x)
- *    {
- *      return x > 4;
- *    }
- *  };
- *
- *  struct greater_than_ten
- *  {
- *    __host__ __device__
- *    bool operator()(int x)
- *    {
- *      return x > 10;
- *    }
- *  };
- *
- *  ...
- *  thrust::device_vector<int> input(4);
- *
- *  input[0] = 0;
- *  input[1] = 5;
- *  input[2] = 3;
- *  input[3] = 7;
- *
- *  thrust::device_vector<int>::iterator iter;
- *
- *  iter = thrust::find_if_not(thrust::device, input.begin(), input.end(), greater_than_four()); // returns input.first()
- *
- *  iter = thrust::find_if_not(thrust::device, input.begin(), input.end(), greater_than_ten());  // returns input.first()
- *  \endcode
- *
- *  \see find
- *  \see find_if
- *  \see mismatch
- */
-template<typename System, typename InputIterator, typename Predicate>
-InputIterator find_if_not(const thrust::detail::dispatchable_base<System> &system,
-                          InputIterator first,
-                          InputIterator last,
-                          Predicate pred);
-
-
 /*! \p find_if_not returns the first iterator \c i in the range 
  *  <tt>[first, last)</tt> such that <tt>pred(*i)</tt> is \c false
  *  or \c last if no such iterator exists.
