/******************************************************************************
 * Copyright 2010 Duane Merrill
 * 
 * Licensed under the Apache License, Version 2.0 (the "License");
 * you may not use this file except in compliance with the License.
 * You may obtain a copy of the License at
 * 
 *     http://www.apache.org/licenses/LICENSE-2.0
 *
 * Unless required by applicable law or agreed to in writing, software
 * distributed under the License is distributed on an "AS IS" BASIS,
 * WITHOUT WARRANTIES OR CONDITIONS OF ANY KIND, either express or implied.
 * See the License for the specific language governing permissions and
 * limitations under the License. 
 * 
 * 
 * 
 * 
 * AUTHORS' REQUEST: 
 * 
 * 		If you use|reference|benchmark this code, please cite our Technical 
 * 		Report (http://www.cs.virginia.edu/~dgm4d/papers/RadixSortTR.pdf):
 * 
 *		@TechReport{ Merrill:Sorting:2010,
 *        	author = "Duane Merrill and Andrew Grimshaw",
 *        	title = "Revisiting Sorting for GPGPU Stream Architectures",
 *        	year = "2010",
 *        	institution = "University of Virginia, Department of Computer Science",
 *        	address = "Charlottesville, VA, USA",
 *        	number = "CS2010-03"
 *		}
 * 
 * For more information, see our Google Code project site: 
 * http://code.google.com/p/back40computing/
 * 
 * Thanks!
 ******************************************************************************/



/******************************************************************************
 * Radix Sorting API
 *
 * USAGE:
 * 
 * Using the B40C radix sorting implementation is easy.  Just #include this API 
 * file and its kernel include dependencies within your source.  Below are two
 * examples for using: 
 *
 * (1) A keys-only example for sorting floats:
 * 
 *		// Create storage-management structure
 * 		RadixSortStorage<float> device_storage(d_float_keys);			
 *
 *		// Create and enact sorter
 * 		RadixSortingEnactor sorter<float>(d_float_keys_len);
 *		sorter.EnactSort(device_storage);
 *
 *		// Re-acquire pointer to sorted keys, free unused/temp storage 
 *		d_float_keys = device_storage.d_keys;
 *		device_storage.CleanupTempStorage();
 *
 * (2) And a key-value example for sorting ints paired with doubles:
 *
 *		// Create storage-management structure
 * 		RadixSortStorage<int, double> device_storage(d_int_keys, d_double_values);			
 *
 *		// Create and enact sorter
 * 		RadixSortingEnactor sorter<int, double>(d_int_keys_len);
 *		sorter.EnactSort(device_storage);
 *
 *		// Re-acquire pointer to sorted keys and values, free unused/temp storage 
 *		d_int_keys = device_storage.d_keys;
 *		d_double_values = device_storage.d_values;
 *		device_storage.CleanupTempStorage();
 *
 *
 ******************************************************************************/

#pragma once

#include <stdlib.h> 
#include <stdio.h> 
#include <string.h> 
#include <math.h> 
#include <float.h>

#include "radixsort_reduction_kernel.h"
#include "radixsort_spine_kernel.h"
#include "radixsort_scanscatter_kernel.h"

#include <thrust/swap.h>
#include <thrust/system/cuda/detail/throw_on_error.h>

namespace thrust  {
namespace system  {
namespace cuda    {
namespace detail  {
namespace detail  {
namespace b40c_thrust   {


/******************************************************************************
 * Debugging options
 ******************************************************************************/

const static bool RADIXSORT_DEBUG = false;



/******************************************************************************
 * Structures for mananging device-side sorting state
 ******************************************************************************/

/**
 * Sorting storage-management structure for device vectors
 */
template <typename K, typename V = KeysOnlyType>
struct RadixSortStorage
{
  // Device vector of keys to sort
  K* d_keys;
  
  // Device vector of values to sort
  V* d_values;
  
  // Ancillary device vector for key storage 
  K* d_alt_keys;
  
  // Ancillary device vector for value storage
  V* d_alt_values;
  
  // Temporary device storage needed for radix sorting histograms
  int *d_spine;
  
  // Flip-flopping temporary device storage denoting which digit place 
  // pass should read from which input source (i.e., false if reading from 
  // keys, true if reading from alternate_keys
  bool *d_from_alt_storage;
  
  // Host-side boolean whether or not an odd number of sorting passes left the 
  // results in alternate storage.  If so, the d_keys (and d_values) pointers 
  // will have been swapped with the d_alt_keys (and d_alt_values) pointers in order to 
  // point to the final results.
  bool using_alternate_storage;
  
  // Constructor
  __host__ __device__
  RadixSortStorage(K* keys = NULL, V* values = NULL) 
  { 
    d_keys = keys; 
    d_values = values; 
    d_alt_keys = NULL; 
    d_alt_values = NULL; 
    d_spine = NULL;
    d_from_alt_storage = NULL;
    
    using_alternate_storage = false;
  }
};



/******************************************************************************
 * Base class for sorting enactors
 ******************************************************************************/


/**
 * Base class for SRTS radix sorting enactors.
 */
template<typename DerivedEnactor, typename K, typename V>
class BaseRadixSortingEnactor 
{
public:
  // Unsigned integer type suitable for radix sorting of keys
  typedef typename KeyConversion<K>::UnsignedBits ConvertedKeyType;
  
protected:
  //
  // Information about our problem configuration
  //
  
  bool               _keys_only;
  unsigned int       _num_elements;
  int                _cycle_elements;
  int                _spine_elements;
  int                _grid_size;
  CtaDecomposition   _work_decomposition;
  int                _passes;
  bool               _swizzle_pointers_for_odd_passes;
  
  // Information about our target device
  cudaDeviceProp     _device_props;
  int                _device_sm_version;
  
  // Information about our kernel assembly
  int                _kernel_ptx_version;
  cudaFuncAttributes _spine_scan_kernel_attrs;
	
protected:
<<<<<<< HEAD
  /**
   * Constructor.
   */
  __host__ __device__
  BaseRadixSortingEnactor(int passes, int radix_bits, unsigned int num_elements, int max_grid_size, bool swizzle_pointers_for_odd_passes = true); 
	
  /**
   * Heuristic for determining the number of CTAs to launch.
   *   
   * @param[in] 		max_grid_size  
   * 		Maximum allowable number of CTAs to launch.  A value of 0 indicates 
   * 		that the default value should be used.
   * 
   * @return The actual number of CTAs that should be launched
   */
  __host__ __device__
  int GridSize(int max_grid_size);

  /**
   * Performs a distribution sorting pass over a single digit place
   */
  template <int PASS, int RADIX_BITS, int BIT, typename PreprocessFunctor, typename PostprocessFunctor>
  __host__ __device__
  void DigitPlacePass(const RadixSortStorage<ConvertedKeyType, V> &converted_storage); 
	
  /**
   * Enacts a sorting operation by performing the the appropriate 
   * digit-place passes.  To be overloaded by specialized subclasses.
   */
  __host__ __device__
  void EnactDigitPlacePasses(const RadixSortStorage<ConvertedKeyType, V> &converted_storage)
  {
    static_cast<DerivedEnactor*>(this)->EnactDigitPlacePasses(converted_storage);
  }
	
public:
  /**
   * Returns the length (in unsigned ints) of the device vector needed for  
   * temporary storage of the reduction spine.  Useful if pre-allocating 
   * your own device storage (as opposed to letting EnactSort() allocate it
   * for you).
   */
  __host__ __device__
  int SpineElements() { return _spine_elements; }
  
  /**
   * Enacts a radix sorting operation on the specified device data.
   * 
   * IMPORTANT NOTES: The device storage backing the specified input vectors of 
   * keys (and data) will be modified.  (I.e., treat this as an in-place sort.)  
   * 
   * Additionally, the pointers in the problem_storage structure may be updated 
   * (a) depending upon the number of digit-place sorting passes needed, and (b) 
   * whether or not the caller has already allocated temporary storage.  
   * 
   * The sorted results will always be referenced by problem_storage.d_keys (and 
   * problem_storage.d_values).  However, for an odd number of sorting passes (uncommon)
   * these results will actually be backed by the storage initially allocated for 
   * by problem_storage.d_alt_keys (and problem_storage.d_alt_values).  If so, 
   * problem_storage.d_alt_keys and problem_storage.d_alt_keys will be updated to 
   * reference the original problem_storage.d_keys and problem_storage.d_values in order 
   * to facilitate cleanup.  
   * 
   * This means it is important to avoid keeping stale copies of device pointers 
   * to keys/data; you will want to re-reference the pointers in problem_storage.
   * 
   * @param[in/out] 	problem_storage 
   * 		Device vectors of keys and values to sort, and ancillary storage 
   * 		needed by the sorting kernels. See the IMPORTANT NOTES above. 
   * 
   * 		The problem_storage.[alternate_keys|alternate_values|d_spine] fields are 
   * 		temporary storage needed by the sorting kernels.  To facilitate 
   * 		speed, callers are welcome to re-use this storage for same-sized 
   * 		(or smaller) sortign problems. If NULL, these storage vectors will be 
   *      allocated by this routine (and must be subsequently cuda-freed by 
   *      the caller).
   */
  __host__ __device__
  void EnactSort(RadixSortStorage<K, V> &problem_storage);	
=======
	
	/**
	 * Constructor.
	 */
	BaseRadixSortingEnactor(int passes, int radix_bits, unsigned int num_elements, int max_grid_size, bool swizzle_pointers_for_odd_passes = true); 
	
	/**
	 * Heuristic for determining the number of CTAs to launch.
	 *   
	 * @param[in] 		max_grid_size  
	 * 		Maximum allowable number of CTAs to launch.  A value of 0 indicates 
	 * 		that the default value should be used.
	 * 
	 * @return The actual number of CTAs that should be launched
	 */
	int GridSize(int max_grid_size);

	/**
	 * Performs a distribution sorting pass over a single digit place
	 */
	template <int PASS, int RADIX_BITS, int BIT, typename PreprocessFunctor, typename PostprocessFunctor>
	cudaError_t DigitPlacePass(const RadixSortStorage<ConvertedKeyType, V> &converted_storage, cudaStream_t stream); 
	
	/**
	 * Enacts a sorting operation by performing the the appropriate 
	 * digit-place passes.  To be overloaded by specialized subclasses.
	 */
	virtual cudaError_t EnactDigitPlacePasses(const RadixSortStorage<ConvertedKeyType, V> &converted_storage, cudaStream_t stream) = 0;
	
public:
	
	/**
	 * Returns the length (in unsigned ints) of the device vector needed for  
	 * temporary storage of the reduction spine.  Useful if pre-allocating 
	 * your own device storage (as opposed to letting EnactSort() allocate it
	 * for you).
	 */
	int SpineElements() { return _spine_elements; }

	/**
	 * Returns whether or not the problem will fit on the device.
	 */
	bool CanFit();

	/**
	 * Enacts a radix sorting operation on the specified device data.
	 * 
	 * IMPORTANT NOTES: The device storage backing the specified input vectors of 
	 * keys (and data) will be modified.  (I.e., treat this as an in-place sort.)  
	 * 
	 * Additionally, the pointers in the problem_storage structure may be updated 
	 * (a) depending upon the number of digit-place sorting passes needed, and (b) 
	 * whether or not the caller has already allocated temporary storage.  
	 * 
	 * The sorted results will always be referenced by problem_storage.d_keys (and 
	 * problem_storage.d_values).  However, for an odd number of sorting passes (uncommon)
	 * these results will actually be backed by the storage initially allocated for 
	 * by problem_storage.d_alt_keys (and problem_storage.d_alt_values).  If so, 
	 * problem_storage.d_alt_keys and problem_storage.d_alt_keys will be updated to 
	 * reference the original problem_storage.d_keys and problem_storage.d_values in order 
	 * to facilitate cleanup.  
	 * 
	 * This means it is important to avoid keeping stale copies of device pointers 
	 * to keys/data; you will want to re-reference the pointers in problem_storage.
	 * 
	 * @param[in/out] 	problem_storage 
	 * 		Device vectors of keys and values to sort, and ancillary storage 
	 * 		needed by the sorting kernels. See the IMPORTANT NOTES above. 
	 * 
	 * 		The problem_storage.[alternate_keys|alternate_values|d_spine] fields are 
	 * 		temporary storage needed by the sorting kernels.  To facilitate 
	 * 		speed, callers are welcome to re-use this storage for same-sized 
	 * 		(or smaller) sortign problems. If NULL, these storage vectors will be 
	 *      allocated by this routine (and must be subsequently cuda-freed by 
	 *      the caller).
	 *
	 * @return cudaSuccess on success, error enumeration otherwise
	 */
	cudaError_t EnactSort(RadixSortStorage<K, V> &problem_storage, cudaStream_t s = 0);	

    /*
     * Destructor
     */
    virtual ~BaseRadixSortingEnactor() {}
>>>>>>> cf50faa1
};



template<typename DerivedEnactor, typename K, typename V>
__host__ __device__
BaseRadixSortingEnactor<DerivedEnactor,K, V>
  ::BaseRadixSortingEnactor(int passes, 
                            int max_radix_bits, 
                            unsigned int num_elements, 
                            int max_grid_size,
                            bool swizzle_pointers_for_odd_passes) 
{
#if !defined(__CUDA_ARCH__) || (__CUDA_ARCH__ >= 350)
  //
  // Get current device properties 
  //
  
  int current_device;
  cudaGetDevice(&current_device);
  
#ifndef __CUDA_ARCH__
  cudaGetDeviceProperties(&_device_props, current_device);
#else
  cudaDeviceGetAttribute(&_device_props.major,               cudaDevAttrComputeCapabilityMajor, current_device);
  cudaDeviceGetAttribute(&_device_props.minor,               cudaDevAttrComputeCapabilityMinor, current_device);
  cudaDeviceGetAttribute(&_device_props.multiProcessorCount, cudaDevAttrMultiProcessorCount, current_device);
#endif
  _device_sm_version = _device_props.major * 100 + _device_props.minor * 10;
  
  //
  // Get SM version of compiled kernel assembly
  //
  thrust::system::cuda::detail::throw_on_error(cudaFuncGetAttributes(&_spine_scan_kernel_attrs, SrtsScanSpine<void>), "cudaFuncGetAttributes in BaseRadixSortEnactor constructor");
  _kernel_ptx_version = _spine_scan_kernel_attrs.ptxVersion * 10;
  
  //
  // Determine number of CTAs to launch, shared memory, cycle elements, etc.
  //
  
  _passes	                    = passes;
  _num_elements                     = num_elements;
  _keys_only 	                    = IsKeysOnly<V>();
  _cycle_elements                   = B40C_RADIXSORT_CYCLE_ELEMENTS(_kernel_ptx_version , ConvertedKeyType, V);
  _grid_size 	                    = GridSize(max_grid_size);
  _swizzle_pointers_for_odd_passes  = swizzle_pointers_for_odd_passes;
  
  int total_cycles              = _num_elements / _cycle_elements;
  unsigned int cycles_per_block = total_cycles / _grid_size;						
  unsigned int extra_cycles 	= total_cycles - (cycles_per_block * _grid_size);
  
  CtaDecomposition work_decomposition = {
    extra_cycles,				      // num_big_blocks
    (cycles_per_block + 1) * _cycle_elements,	      // big_block_elements
    cycles_per_block * _cycle_elements,		      // normal_block_elements
    _num_elements - (total_cycles * _cycle_elements), // extra_elements_last_block
    _num_elements                                     // num_elements
  };
  
  _work_decomposition = work_decomposition;
  
  int spine_cycles = ((_grid_size * (1 << max_radix_bits)) + B40C_RADIXSORT_SPINE_CYCLE_ELEMENTS - 1) / B40C_RADIXSORT_SPINE_CYCLE_ELEMENTS;

  _spine_elements = spine_cycles * B40C_RADIXSORT_SPINE_CYCLE_ELEMENTS;
#endif
}



template<typename DerivedEnactor, typename K, typename V>
__host__ __device__
int BaseRadixSortingEnactor<DerivedEnactor, K, V>
  ::GridSize(int max_grid_size)
{
	const int SINGLE_CTA_CUTOFF = 0;		// right now zero; we have no single-cta sorting

	// find maximum number of threadblocks if "use-default"
	if (max_grid_size == 0) {

		if (_num_elements <= static_cast<unsigned int>(SINGLE_CTA_CUTOFF)) {

			// The problem size is too small to warrant a two-level reduction: 
			// use only one stream-processor
			max_grid_size = 1;

		} else {

			if (_device_sm_version <= 120) {
				
				// G80/G90
				max_grid_size = _device_props.multiProcessorCount * 4;
				
			} else if (_device_sm_version < 200) {
				
				// GT200 (has some kind of TLB or icache drama)
				int orig_max_grid_size = _device_props.multiProcessorCount * B40C_RADIXSORT_SCAN_SCATTER_CTA_OCCUPANCY(_kernel_ptx_version);
				if (_keys_only) { 
					orig_max_grid_size *= (_num_elements + (1024 * 1024 * 96) - 1) / (1024 * 1024 * 96);
				} else {
					orig_max_grid_size *= (_num_elements + (1024 * 1024 * 64) - 1) / (1024 * 1024 * 64);
				}
				max_grid_size = orig_max_grid_size;

				if (_num_elements / _cycle_elements > static_cast<unsigned int>(max_grid_size)) {
	
					double multiplier1 = 4.0;
					double multiplier2 = 16.0;

					double delta1 = 0.068;
					double delta2 = 0.127;	
	
					int dividend = (_num_elements + _cycle_elements - 1) / _cycle_elements;
	
					while(true) {
	
						double quotient = ((double) dividend) / (multiplier1 * max_grid_size);
						quotient -= (int) quotient;

						if ((quotient > delta1) && (quotient < 1 - delta1)) {

							quotient = ((double) dividend) / (multiplier2 * max_grid_size / 3.0);
							quotient -= (int) quotient;

							if ((quotient > delta2) && (quotient < 1 - delta2)) {
								break;
							}
						}
						
						if (max_grid_size == orig_max_grid_size - 2) {
							max_grid_size = orig_max_grid_size - 30;
						} else {
							max_grid_size -= 1;
						}
					}
				}
			} else {
				
				// GF100
				max_grid_size = 418;
			}
		}
	}

	// Calculate the actual number of threadblocks to launch.  Initially
	// assume that each threadblock will do only one cycle_elements worth 
	// of work, but then clamp it by the "max" restriction derived above
	// in order to accomodate the "single-sp" and "saturated" cases.

	int grid_size = _num_elements / _cycle_elements;
	if (grid_size == 0) {
		grid_size = 1;
	}
	if (grid_size > max_grid_size) {
		grid_size = max_grid_size;
	} 

	return grid_size;
}



<<<<<<< HEAD
template<typename DerivedEnactor, typename K, typename V>
  template<int PASS, int RADIX_BITS, int BIT, typename PreprocessFunctor, typename PostprocessFunctor>
  __host__ __device__
    void BaseRadixSortingEnactor<DerivedEnactor, K, V>
      ::DigitPlacePass(const RadixSortStorage<ConvertedKeyType, V> &converted_storage)
{
  struct workaround
  {
    static __host__ void host_path(BaseRadixSortingEnactor &self, const RadixSortStorage<ConvertedKeyType,V> &converted_storage)
    {
      int threads = B40C_RADIXSORT_THREADS;
      int dynamic_smem;
      
      cudaFuncAttributes reduce_kernel_attrs, scan_scatter_attrs;
      cudaFuncGetAttributes(&reduce_kernel_attrs, RakingReduction<ConvertedKeyType, V, PASS, RADIX_BITS, BIT, PreprocessFunctor>);
      cudaFuncGetAttributes(&scan_scatter_attrs, ScanScatterDigits<ConvertedKeyType, V, PASS, RADIX_BITS, BIT, PreprocessFunctor, PostprocessFunctor>);
            
      //
      // Counting Reduction
      //

      // Run tesla flush kernel if we have two or more threadblocks for each of the SMs
      if ((self._device_sm_version == 130) && (self._work_decomposition.num_elements > static_cast<unsigned int>(self._device_props.multiProcessorCount * self._cycle_elements * 2))) { 
        FlushKernel<void><<<self._grid_size, B40C_RADIXSORT_THREADS, scan_scatter_attrs.sharedSizeBytes>>>();
        synchronize_if_enabled("FlushKernel");
      }

      // GF100 and GT200 get the same smem allocation for every kernel launch (pad the reduction/top-level-scan kernels)
      dynamic_smem = (self._kernel_ptx_version >= 130) ? scan_scatter_attrs.sharedSizeBytes - reduce_kernel_attrs.sharedSizeBytes : 0;
      
      RakingReduction<ConvertedKeyType, V, PASS, RADIX_BITS, BIT, PreprocessFunctor> <<<self._grid_size, threads, dynamic_smem>>>(
        converted_storage.d_from_alt_storage,
        converted_storage.d_spine,
        converted_storage.d_keys,
        converted_storage.d_alt_keys,
        self._work_decomposition);
      synchronize_if_enabled("RakingReduction");

            
      //
      // Spine
      //
            
      // GF100 and GT200 get the same smem allocation for every kernel launch (pad the reduction/top-level-scan kernels)
      dynamic_smem = (self._kernel_ptx_version >= 130) ? scan_scatter_attrs.sharedSizeBytes - self._spine_scan_kernel_attrs.sharedSizeBytes : 0;
            
      SrtsScanSpine<void><<<self._grid_size, B40C_RADIXSORT_SPINE_THREADS, dynamic_smem>>>(
        converted_storage.d_spine,
        converted_storage.d_spine,
        self._spine_elements);
      synchronize_if_enabled("SrtsScanSpine");

            
      //
      // Scanning Scatter
      //
            
      // Run tesla flush kernel if we have two or more threadblocks for each of the SMs
      if((self._device_sm_version == 130) && (self._work_decomposition.num_elements > static_cast<unsigned int>(self._device_props.multiProcessorCount * self._cycle_elements * 2))) { 
        FlushKernel<void><<<self._grid_size, B40C_RADIXSORT_THREADS, scan_scatter_attrs.sharedSizeBytes>>>();
        synchronize_if_enabled("FlushKernel");
      }

      ScanScatterDigits<ConvertedKeyType, V, PASS, RADIX_BITS, BIT, PreprocessFunctor, PostprocessFunctor> <<<self._grid_size, threads, 0>>>(
        converted_storage.d_from_alt_storage,
        converted_storage.d_spine,
        converted_storage.d_keys,
        converted_storage.d_alt_keys,
        converted_storage.d_values,
        converted_storage.d_alt_values,
        self._work_decomposition);
      synchronize_if_enabled("ScanScatterDigits");
    } // end host_path


    static __device__ void device_path(BaseRadixSortingEnactor &self, const RadixSortStorage<ConvertedKeyType,V> &converted_storage)
    {
#if __CUDA_ARCH__ >= 350
      int threads = B40C_RADIXSORT_THREADS;
      int dynamic_smem;
      
      cudaFuncAttributes reduce_kernel_attrs, scan_scatter_attrs;
      cudaFuncGetAttributes(&reduce_kernel_attrs, RakingReduction<ConvertedKeyType, V, PASS, RADIX_BITS, BIT, PreprocessFunctor>);
      cudaFuncGetAttributes(&scan_scatter_attrs, ScanScatterDigits<ConvertedKeyType, V, PASS, RADIX_BITS, BIT, PreprocessFunctor, PostprocessFunctor>);
            
      //
      // Counting Reduction
      //

      // Run tesla flush kernel if we have two or more threadblocks for each of the SMs
      if ((self._device_sm_version == 130) && (self._work_decomposition.num_elements > static_cast<unsigned int>(self._device_props.multiProcessorCount * self._cycle_elements * 2))) { 
        FlushKernel<void><<<self._grid_size, B40C_RADIXSORT_THREADS, scan_scatter_attrs.sharedSizeBytes>>>();
        synchronize_if_enabled("FlushKernel");
      }

      // GF100 and GT200 get the same smem allocation for every kernel launch (pad the reduction/top-level-scan kernels)
      dynamic_smem = (self._kernel_ptx_version >= 130) ? scan_scatter_attrs.sharedSizeBytes - reduce_kernel_attrs.sharedSizeBytes : 0;
      
      RakingReduction<ConvertedKeyType, V, PASS, RADIX_BITS, BIT, PreprocessFunctor> <<<self._grid_size, threads, dynamic_smem>>>(
        converted_storage.d_from_alt_storage,
        converted_storage.d_spine,
        converted_storage.d_keys,
        converted_storage.d_alt_keys,
        self._work_decomposition);
      synchronize_if_enabled("RakingReduction");

            
      //
      // Spine
      //
            
      // GF100 and GT200 get the same smem allocation for every kernel launch (pad the reduction/top-level-scan kernels)
      dynamic_smem = (self._kernel_ptx_version >= 130) ? scan_scatter_attrs.sharedSizeBytes - self._spine_scan_kernel_attrs.sharedSizeBytes : 0;
            
      SrtsScanSpine<void><<<self._grid_size, B40C_RADIXSORT_SPINE_THREADS, dynamic_smem>>>(
        converted_storage.d_spine,
        converted_storage.d_spine,
        self._spine_elements);
      synchronize_if_enabled("SrtsScanSpine");

            
      //
      // Scanning Scatter
      //
            
      // Run tesla flush kernel if we have two or more threadblocks for each of the SMs
      if((self._device_sm_version == 130) && (self._work_decomposition.num_elements > static_cast<unsigned int>(self._device_props.multiProcessorCount * self._cycle_elements * 2))) { 
        FlushKernel<void><<<self._grid_size, B40C_RADIXSORT_THREADS, scan_scatter_attrs.sharedSizeBytes>>>();
        synchronize_if_enabled("FlushKernel");
      }

      ScanScatterDigits<ConvertedKeyType, V, PASS, RADIX_BITS, BIT, PreprocessFunctor, PostprocessFunctor> <<<self._grid_size, threads, 0>>>(
        converted_storage.d_from_alt_storage,
        converted_storage.d_spine,
        converted_storage.d_keys,
        converted_storage.d_alt_keys,
        converted_storage.d_values,
        converted_storage.d_alt_values,
        self._work_decomposition);
      synchronize_if_enabled("ScanScatterDigits");
#endif // __CUDA_ARCH__ >= 350
    } // end device_path
  }; // end workaround

#ifndef __CUDA_ARCH__
  workaround::host_path(*this, converted_storage);
#else
  workaround::device_path(*this, converted_storage);
#endif
}



template<typename DerivedEnactor, typename K, typename V>
__host__ __device__
void BaseRadixSortingEnactor<DerivedEnactor, K, V>
  ::EnactSort(RadixSortStorage<K, V> &problem_storage) 
{
  // Determine suitable type of unsigned byte storage to use for keys 
  typedef typename KeyConversion<K>::UnsignedBits ConvertedKeyType;
  
  // Copy storage pointers to an appropriately typed stucture 
  RadixSortStorage<ConvertedKeyType, V> converted_storage;
  memcpy(&converted_storage, &problem_storage, sizeof(RadixSortStorage<K, V>));
  
  // 
  // Enact the sorting operation
  //
  
#if !defined(__CUDA_ARCH__) || (__CUDA_ARCH__ >= 350)
  if(RADIXSORT_DEBUG)
  {
    printf("_device_sm_version: %d, _kernel_ptx_version: %d\n", _device_sm_version, _kernel_ptx_version);
    printf("Bottom-level reduction & scan kernels:\n\tgrid_size: %d, \n\tthreads: %d, \n\tcycle_elements: %d, \n\tnum_big_blocks: %d, \n\tbig_block_elements: %d, \n\tnormal_block_elements: %d\n\textra_elements_last_block: %d\n\n", _grid_size, B40C_RADIXSORT_THREADS, _cycle_elements, _work_decomposition.num_big_blocks, _work_decomposition.big_block_elements, _work_decomposition.normal_block_elements, _work_decomposition.extra_elements_last_block);
    printf("Top-level spine scan:\n\tgrid_size: %d, \n\tthreads: %d, \n\tspine_block_elements: %d\n\n", _grid_size, B40C_RADIXSORT_SPINE_THREADS, _spine_elements);
  }
#endif
  
  EnactDigitPlacePasses(converted_storage);
  
  //
  // Swizzle pointers if we left our sorted output in temp storage 
  //
  
  if(_swizzle_pointers_for_odd_passes)
  {
#ifndef __CUDA_ARCH__
    cudaMemcpy(&problem_storage.using_alternate_storage, 
               &problem_storage.d_from_alt_storage[_passes & 0x1], 
               sizeof(bool), 
               cudaMemcpyDeviceToHost);
#else
    problem_storage.using_alternate_storage = problem_storage.d_from_alt_storage[_passes & 0x1];
#endif
	
    if(problem_storage.using_alternate_storage)
    {
      thrust::swap<K*>(problem_storage.d_keys, problem_storage.d_alt_keys);

      if(!_keys_only)
      {
        thrust::swap<V*>(problem_storage.d_values, problem_storage.d_alt_values);
      }
    }
  }
=======
template <typename K, typename V>
bool BaseRadixSortingEnactor<K, V>::
CanFit() 
{
	long long bytes = (_num_elements * sizeof(K) * 2) + (_spine_elements * sizeof(int));
	if (!_keys_only) bytes += _num_elements * sizeof(V) * 2;

	if (_device_props.totalGlobalMem < 1024 * 1024 * 513) {
		return (bytes < ((double) _device_props.totalGlobalMem) * 0.81); 	// allow up to 81% capacity for 512MB   
	}
	
	return (bytes < ((double) _device_props.totalGlobalMem) * 0.89); 	// allow up to 90% capacity 
}



template <typename K, typename V>
template <int PASS, int RADIX_BITS, int BIT, typename PreprocessFunctor, typename PostprocessFunctor>
cudaError_t BaseRadixSortingEnactor<K, V>::
DigitPlacePass(const RadixSortStorage<ConvertedKeyType, V> &converted_storage, cudaStream_t stream)
{
	int threads = B40C_RADIXSORT_THREADS;
	int dynamic_smem;

	cudaFuncAttributes reduce_kernel_attrs, scan_scatter_attrs;
	cudaFuncGetAttributes(&reduce_kernel_attrs, RakingReduction<ConvertedKeyType, V, PASS, RADIX_BITS, BIT, PreprocessFunctor>);
	cudaFuncGetAttributes(&scan_scatter_attrs, ScanScatterDigits<ConvertedKeyType, V, PASS, RADIX_BITS, BIT, PreprocessFunctor, PostprocessFunctor>);
	
	//
	// Counting Reduction
	//

	// Run tesla flush kernel if we have two or more threadblocks for each of the SMs
	if ((_device_sm_version == 130) && (_work_decomposition.num_elements > static_cast<unsigned int>(_device_props.multiProcessorCount * _cycle_elements * 2))) { 
		FlushKernel<void><<<_grid_size, B40C_RADIXSORT_THREADS, scan_scatter_attrs.sharedSizeBytes, stream>>>();
		synchronize_if_enabled("FlushKernel");
	}

	// GF100 and GT200 get the same smem allocation for every kernel launch (pad the reduction/top-level-scan kernels)
	dynamic_smem = (_kernel_ptx_version >= 130) ? scan_scatter_attrs.sharedSizeBytes - reduce_kernel_attrs.sharedSizeBytes : 0;

	RakingReduction<ConvertedKeyType, V, PASS, RADIX_BITS, BIT, PreprocessFunctor> <<<_grid_size, threads, dynamic_smem, stream>>>(
		converted_storage.d_from_alt_storage,
		converted_storage.d_spine,
		converted_storage.d_keys,
		converted_storage.d_alt_keys,
		_work_decomposition);
    synchronize_if_enabled("RakingReduction");

	
	//
	// Spine
	//
	
	// GF100 and GT200 get the same smem allocation for every kernel launch (pad the reduction/top-level-scan kernels)
	dynamic_smem = (_kernel_ptx_version >= 130) ? scan_scatter_attrs.sharedSizeBytes - _spine_scan_kernel_attrs.sharedSizeBytes : 0;
	
	SrtsScanSpine<void><<<_grid_size, B40C_RADIXSORT_SPINE_THREADS, dynamic_smem, stream>>>(
		converted_storage.d_spine,
		converted_storage.d_spine,
		_spine_elements);
    synchronize_if_enabled("SrtsScanSpine");

	
	//
	// Scanning Scatter
	//
	
	// Run tesla flush kernel if we have two or more threadblocks for each of the SMs
	if ((_device_sm_version == 130) && (_work_decomposition.num_elements > static_cast<unsigned int>(_device_props.multiProcessorCount * _cycle_elements * 2))) { 
		FlushKernel<void><<<_grid_size, B40C_RADIXSORT_THREADS, scan_scatter_attrs.sharedSizeBytes, stream>>>();
		synchronize_if_enabled("FlushKernel");
	}

	ScanScatterDigits<ConvertedKeyType, V, PASS, RADIX_BITS, BIT, PreprocessFunctor, PostprocessFunctor> <<<_grid_size, threads, 0, stream>>>(
		converted_storage.d_from_alt_storage,
		converted_storage.d_spine,
		converted_storage.d_keys,
		converted_storage.d_alt_keys,
		converted_storage.d_values,
		converted_storage.d_alt_values,
		_work_decomposition);
    synchronize_if_enabled("ScanScatterDigits");

	return cudaSuccess;
}



template <typename K, typename V>
cudaError_t BaseRadixSortingEnactor<K, V>::
EnactSort(RadixSortStorage<K, V> &problem_storage, cudaStream_t stream) 
{
	// Determine suitable type of unsigned byte storage to use for keys 
	typedef typename KeyConversion<K>::UnsignedBits ConvertedKeyType;
	
	// Copy storage pointers to an appropriately typed stucture 
	RadixSortStorage<ConvertedKeyType, V> converted_storage;
	memcpy(&converted_storage, &problem_storage, sizeof(RadixSortStorage<K, V>));

	// 
	// Enact the sorting operation
	//
	
	if (RADIXSORT_DEBUG) {
		
		printf("_device_sm_version: %d, _kernel_ptx_version: %d\n", _device_sm_version, _kernel_ptx_version);
		printf("Bottom-level reduction & scan kernels:\n\tgrid_size: %d, \n\tthreads: %d, \n\tcycle_elements: %d, \n\tnum_big_blocks: %d, \n\tbig_block_elements: %d, \n\tnormal_block_elements: %d\n\textra_elements_last_block: %d\n\n",
			_grid_size, B40C_RADIXSORT_THREADS, _cycle_elements, _work_decomposition.num_big_blocks, _work_decomposition.big_block_elements, _work_decomposition.normal_block_elements, _work_decomposition.extra_elements_last_block);
		printf("Top-level spine scan:\n\tgrid_size: %d, \n\tthreads: %d, \n\tspine_block_elements: %d\n\n", 
			_grid_size, B40C_RADIXSORT_SPINE_THREADS, _spine_elements);
	}	

	cudaError_t retval = EnactDigitPlacePasses(converted_storage, stream);

	
	//
	// Swizzle pointers if we left our sorted output in temp storage 
	//
	
	if (_swizzle_pointers_for_odd_passes) {
	
		cudaMemcpy(
			&problem_storage.using_alternate_storage, 
			&problem_storage.d_from_alt_storage[_passes & 0x1], 
			sizeof(bool), 
			cudaMemcpyDeviceToHost);
	
		if (problem_storage.using_alternate_storage) {
            thrust::swap<K*>(problem_storage.d_keys, problem_storage.d_alt_keys);
			if (!_keys_only) {
                thrust::swap<V*>(problem_storage.d_values, problem_storage.d_alt_values);
			}
		}
	}
	
	return retval;
>>>>>>> cf50faa1
}





/******************************************************************************
 * Sorting enactor classes
 ******************************************************************************/

/**
 * Generic sorting enactor class.  Simply create an instance of this class
 * with your key-type K (and optionally value-type V if sorting with satellite 
 * values).
 * 
 * Template specialization provides the appropriate enactor instance to handle 
 * the specified data types. 
 * 
 * @template-param K
 * 		Type of keys to be sorted
 *
 * @template-param V
 * 		Type of values to be sorted.
 *
 * @template-param ConvertedKeyType
 * 		Leave as default to effect necessary enactor specialization.
 */
template <typename K, typename V = KeysOnlyType, typename ConvertedKeyType = typename KeyConversion<K>::UnsignedBits>
class RadixSortingEnactor;



/**
 * Sorting enactor that is specialized for for 8-bit key types
 */
template <typename K, typename V>
class RadixSortingEnactor<K, V, unsigned char>
  : public BaseRadixSortingEnactor<
             RadixSortingEnactor<K,V,unsigned char>,
             K,
             V
           >
{
<<<<<<< HEAD
  protected:
    typedef BaseRadixSortingEnactor<RadixSortingEnactor, K, V> Base; 
    friend Base;
    typedef typename Base::ConvertedKeyType ConvertedKeyType;
    
    __host__ __device__
    void EnactDigitPlacePasses(const RadixSortStorage<ConvertedKeyType, V> &converted_storage)
    {
      Base::template DigitPlacePass<0, 4, 0, PreprocessKeyFunctor<K>,      NopFunctor<ConvertedKeyType> >(converted_storage);
      Base::template DigitPlacePass<1, 4, 4, NopFunctor<ConvertedKeyType>, PostprocessKeyFunctor<K> >    (converted_storage); 
    }

  public:
    /**
     * Constructor.
     * 
     * @param[in] 		num_elements 
     * 		Length (in elements) of the input to a sorting operation
     * 
     * @param[in] 		max_grid_size  
     * 		Maximum allowable number of CTAs to launch.  The default value of 0 indicates 
     * 		that the dispatch logic should select an appropriate value for the target device.
     */	
    __host__ __device__
    RadixSortingEnactor(unsigned int num_elements, int max_grid_size = 0) : Base::BaseRadixSortingEnactor(2, 4, num_elements, max_grid_size) {}
=======
protected:

	typedef BaseRadixSortingEnactor<K, V> Base; 
	typedef typename Base::ConvertedKeyType ConvertedKeyType;

	cudaError_t EnactDigitPlacePasses(const RadixSortStorage<ConvertedKeyType, V> &converted_storage, cudaStream_t stream)
	{
		Base::template DigitPlacePass<0, 4, 0, PreprocessKeyFunctor<K>,      NopFunctor<ConvertedKeyType> >(converted_storage, stream);
		Base::template DigitPlacePass<1, 4, 4, NopFunctor<ConvertedKeyType>, PostprocessKeyFunctor<K> >    (converted_storage, stream); 

		return cudaSuccess;
	}

public:
	
	/**
	 * Constructor.
	 * 
	 * @param[in] 		num_elements 
	 * 		Length (in elements) of the input to a sorting operation
	 * 
	 * @param[in] 		max_grid_size  
	 * 		Maximum allowable number of CTAs to launch.  The default value of 0 indicates 
	 * 		that the dispatch logic should select an appropriate value for the target device.
	 */	
	RadixSortingEnactor(unsigned int num_elements, int max_grid_size = 0) : Base::BaseRadixSortingEnactor(2, 4, num_elements, max_grid_size) {}

>>>>>>> cf50faa1
};



/**
 * Sorting enactor that is specialized for for 16-bit key types
 */
template <typename K, typename V>
class RadixSortingEnactor<K, V, unsigned short>
  : public BaseRadixSortingEnactor<
             RadixSortingEnactor<K,V,unsigned short>,
             K,
             V
           >
{
<<<<<<< HEAD
  protected:

    typedef BaseRadixSortingEnactor<RadixSortingEnactor, K, V> Base; 
    friend Base;
    typedef typename Base::ConvertedKeyType ConvertedKeyType;
    
    __host__ __device__
    void EnactDigitPlacePasses(const RadixSortStorage<ConvertedKeyType, V> &converted_storage)
    {
      Base::template DigitPlacePass<0, 4, 0,  PreprocessKeyFunctor<K>,      NopFunctor<ConvertedKeyType> >(converted_storage);
      Base::template DigitPlacePass<1, 4, 4,  NopFunctor<ConvertedKeyType>, NopFunctor<ConvertedKeyType> >(converted_storage); 
      Base::template DigitPlacePass<2, 4, 8,  NopFunctor<ConvertedKeyType>, NopFunctor<ConvertedKeyType> >(converted_storage); 
      Base::template DigitPlacePass<3, 4, 12, NopFunctor<ConvertedKeyType>, PostprocessKeyFunctor<K> >    (converted_storage); 
    }

  public:
	
    /**
     * Constructor.
     * 
     * @param[in] 		num_elements 
     * 		Length (in elements) of the input to a sorting operation
     * 
     * @param[in] 		max_grid_size  
     * 		Maximum allowable number of CTAs to launch.  The default value of 0 indicates 
     * 		that the dispatch logic should select an appropriate value for the target device.
     */	
    __host__ __device__
    RadixSortingEnactor(unsigned int num_elements, int max_grid_size = 0) : Base::BaseRadixSortingEnactor(4, 4, num_elements, max_grid_size) {}
=======
protected:

	typedef BaseRadixSortingEnactor<K, V> Base; 
	typedef typename Base::ConvertedKeyType ConvertedKeyType;

	cudaError_t EnactDigitPlacePasses(const RadixSortStorage<ConvertedKeyType, V> &converted_storage, cudaStream_t stream)
	{
		Base::template DigitPlacePass<0, 4, 0,  PreprocessKeyFunctor<K>,      NopFunctor<ConvertedKeyType> >(converted_storage, stream);
		Base::template DigitPlacePass<1, 4, 4,  NopFunctor<ConvertedKeyType>, NopFunctor<ConvertedKeyType> >(converted_storage, stream); 
		Base::template DigitPlacePass<2, 4, 8,  NopFunctor<ConvertedKeyType>, NopFunctor<ConvertedKeyType> >(converted_storage, stream); 
		Base::template DigitPlacePass<3, 4, 12, NopFunctor<ConvertedKeyType>, PostprocessKeyFunctor<K> >    (converted_storage, stream); 

		return cudaSuccess;
	}

public:
	
	/**
	 * Constructor.
	 * 
	 * @param[in] 		num_elements 
	 * 		Length (in elements) of the input to a sorting operation
	 * 
	 * @param[in] 		max_grid_size  
	 * 		Maximum allowable number of CTAs to launch.  The default value of 0 indicates 
	 * 		that the dispatch logic should select an appropriate value for the target device.
	 */	
	RadixSortingEnactor(unsigned int num_elements, int max_grid_size = 0) : Base::BaseRadixSortingEnactor(4, 4, num_elements, max_grid_size) {}

>>>>>>> cf50faa1
};


/**
 * Sorting enactor that is specialized for for 32-bit key types
 */
template<typename K, typename V>
class RadixSortingEnactor<K, V, unsigned int>
  : public BaseRadixSortingEnactor<
             RadixSortingEnactor<K,V,unsigned int>,
             K,
             V
           >
{
<<<<<<< HEAD
  protected:

    typedef BaseRadixSortingEnactor<RadixSortingEnactor, K, V> Base; 
    friend Base;
    typedef typename Base::ConvertedKeyType ConvertedKeyType;

    __host__ __device__
    void EnactDigitPlacePasses(const RadixSortStorage<ConvertedKeyType, V> &converted_storage)
    {
      Base::template DigitPlacePass<0, 4, 0,  PreprocessKeyFunctor<K>,      NopFunctor<ConvertedKeyType> >(converted_storage);
      Base::template DigitPlacePass<1, 4, 4,  NopFunctor<ConvertedKeyType>, NopFunctor<ConvertedKeyType> >(converted_storage); 
      Base::template DigitPlacePass<2, 4, 8,  NopFunctor<ConvertedKeyType>, NopFunctor<ConvertedKeyType> >(converted_storage); 
      Base::template DigitPlacePass<3, 4, 12, NopFunctor<ConvertedKeyType>, NopFunctor<ConvertedKeyType> >(converted_storage); 
      Base::template DigitPlacePass<4, 4, 16, NopFunctor<ConvertedKeyType>, NopFunctor<ConvertedKeyType> >(converted_storage); 
      Base::template DigitPlacePass<5, 4, 20, NopFunctor<ConvertedKeyType>, NopFunctor<ConvertedKeyType> >(converted_storage); 
      Base::template DigitPlacePass<6, 4, 24, NopFunctor<ConvertedKeyType>, NopFunctor<ConvertedKeyType> >(converted_storage); 
      Base::template DigitPlacePass<7, 4, 28, NopFunctor<ConvertedKeyType>, PostprocessKeyFunctor<K> >    (converted_storage); 
    }

  public:
	
    /**
     * Constructor.
     * 
     * @param[in] 		num_elements 
     * 		Length (in elements) of the input to a sorting operation
     * 
     * @param[in] 		max_grid_size  
     * 		Maximum allowable number of CTAs to launch.  The default value of 0 indicates 
     * 		that the dispatch logic should select an appropriate value for the target device.
     */	
    __host__ __device__
    RadixSortingEnactor(unsigned int num_elements, int max_grid_size = 0) : Base::BaseRadixSortingEnactor(8, 4, num_elements, max_grid_size) {}
=======
protected:

	typedef BaseRadixSortingEnactor<K, V> Base; 
	typedef typename Base::ConvertedKeyType ConvertedKeyType;

	cudaError_t EnactDigitPlacePasses(const RadixSortStorage<ConvertedKeyType, V> &converted_storage, cudaStream_t stream)
	{
		Base::template DigitPlacePass<0, 4, 0,  PreprocessKeyFunctor<K>,      NopFunctor<ConvertedKeyType> >(converted_storage, stream);
		Base::template DigitPlacePass<1, 4, 4,  NopFunctor<ConvertedKeyType>, NopFunctor<ConvertedKeyType> >(converted_storage, stream); 
		Base::template DigitPlacePass<2, 4, 8,  NopFunctor<ConvertedKeyType>, NopFunctor<ConvertedKeyType> >(converted_storage, stream); 
		Base::template DigitPlacePass<3, 4, 12, NopFunctor<ConvertedKeyType>, NopFunctor<ConvertedKeyType> >(converted_storage, stream); 
		Base::template DigitPlacePass<4, 4, 16, NopFunctor<ConvertedKeyType>, NopFunctor<ConvertedKeyType> >(converted_storage, stream); 
		Base::template DigitPlacePass<5, 4, 20, NopFunctor<ConvertedKeyType>, NopFunctor<ConvertedKeyType> >(converted_storage, stream); 
		Base::template DigitPlacePass<6, 4, 24, NopFunctor<ConvertedKeyType>, NopFunctor<ConvertedKeyType> >(converted_storage, stream); 
		Base::template DigitPlacePass<7, 4, 28, NopFunctor<ConvertedKeyType>, PostprocessKeyFunctor<K> >    (converted_storage, stream); 

		return cudaSuccess;
	}

public:
	
	/**
	 * Constructor.
	 * 
	 * @param[in] 		num_elements 
	 * 		Length (in elements) of the input to a sorting operation
	 * 
	 * @param[in] 		max_grid_size  
	 * 		Maximum allowable number of CTAs to launch.  The default value of 0 indicates 
	 * 		that the dispatch logic should select an appropriate value for the target device.
	 */	
	RadixSortingEnactor(unsigned int num_elements, int max_grid_size = 0) : Base::BaseRadixSortingEnactor(8, 4, num_elements, max_grid_size) {}

>>>>>>> cf50faa1
};



/**
 * Sorting enactor that is specialized for for 64-bit key types
 */
template<typename K, typename V>
class RadixSortingEnactor<K, V, unsigned long long>
  : public BaseRadixSortingEnactor<
             RadixSortingEnactor<K,V,unsigned long long>,
             K,
             V
           >
{
<<<<<<< HEAD
  protected:

    typedef BaseRadixSortingEnactor<RadixSortingEnactor, K, V> Base; 
    friend Base;
    typedef typename Base::ConvertedKeyType ConvertedKeyType;
    
    __host__ __device__
    void EnactDigitPlacePasses(const RadixSortStorage<ConvertedKeyType, V> &converted_storage)
    {
      Base::template DigitPlacePass<0,  4, 0,  PreprocessKeyFunctor<K>,      NopFunctor<ConvertedKeyType> >(converted_storage);
      Base::template DigitPlacePass<1,  4, 4,  NopFunctor<ConvertedKeyType>, NopFunctor<ConvertedKeyType> >(converted_storage); 
      Base::template DigitPlacePass<2,  4, 8,  NopFunctor<ConvertedKeyType>, NopFunctor<ConvertedKeyType> >(converted_storage); 
      Base::template DigitPlacePass<3,  4, 12, NopFunctor<ConvertedKeyType>, NopFunctor<ConvertedKeyType> >(converted_storage); 
      Base::template DigitPlacePass<4,  4, 16, NopFunctor<ConvertedKeyType>, NopFunctor<ConvertedKeyType> >(converted_storage); 
      Base::template DigitPlacePass<5,  4, 20, NopFunctor<ConvertedKeyType>, NopFunctor<ConvertedKeyType> >(converted_storage); 
      Base::template DigitPlacePass<6,  4, 24, NopFunctor<ConvertedKeyType>, NopFunctor<ConvertedKeyType> >(converted_storage); 
      Base::template DigitPlacePass<7,  4, 28, NopFunctor<ConvertedKeyType>, NopFunctor<ConvertedKeyType> >(converted_storage); 
      Base::template DigitPlacePass<8,  4, 32, NopFunctor<ConvertedKeyType>, NopFunctor<ConvertedKeyType> >(converted_storage);
      Base::template DigitPlacePass<9,  4, 36, NopFunctor<ConvertedKeyType>, NopFunctor<ConvertedKeyType> >(converted_storage); 
      Base::template DigitPlacePass<10, 4, 40, NopFunctor<ConvertedKeyType>, NopFunctor<ConvertedKeyType> >(converted_storage); 
      Base::template DigitPlacePass<11, 4, 44, NopFunctor<ConvertedKeyType>, NopFunctor<ConvertedKeyType> >(converted_storage); 
      Base::template DigitPlacePass<12, 4, 48, NopFunctor<ConvertedKeyType>, NopFunctor<ConvertedKeyType> >(converted_storage); 
      Base::template DigitPlacePass<13, 4, 52, NopFunctor<ConvertedKeyType>, NopFunctor<ConvertedKeyType> >(converted_storage); 
      Base::template DigitPlacePass<14, 4, 56, NopFunctor<ConvertedKeyType>, NopFunctor<ConvertedKeyType> >(converted_storage); 
      Base::template DigitPlacePass<15, 4, 60, NopFunctor<ConvertedKeyType>, PostprocessKeyFunctor<K> >    (converted_storage); 
    }

  public:
	
    /**
     * Constructor.
     * 
     * @param[in] 		num_elements 
     * 		Length (in elements) of the input to a sorting operation
     * 
     * @param[in] 		max_grid_size  
     * 		Maximum allowable number of CTAs to launch.  The default value of 0 indicates 
     * 		that the dispatch logic should select an appropriate value for the target device.
     */	
    __host__ __device__
    RadixSortingEnactor(unsigned int num_elements, int max_grid_size = 0) : Base::BaseRadixSortingEnactor(16, 4, num_elements, max_grid_size) {}
=======
protected:

	typedef BaseRadixSortingEnactor<K, V> Base; 
	typedef typename Base::ConvertedKeyType ConvertedKeyType;

	cudaError_t EnactDigitPlacePasses(const RadixSortStorage<ConvertedKeyType, V> &converted_storage, cudaStream_t stream)
	{
		Base::template DigitPlacePass<0,  4, 0,  PreprocessKeyFunctor<K>,      NopFunctor<ConvertedKeyType> >(converted_storage, stream);
		Base::template DigitPlacePass<1,  4, 4,  NopFunctor<ConvertedKeyType>, NopFunctor<ConvertedKeyType> >(converted_storage, stream); 
		Base::template DigitPlacePass<2,  4, 8,  NopFunctor<ConvertedKeyType>, NopFunctor<ConvertedKeyType> >(converted_storage, stream); 
		Base::template DigitPlacePass<3,  4, 12, NopFunctor<ConvertedKeyType>, NopFunctor<ConvertedKeyType> >(converted_storage, stream); 
		Base::template DigitPlacePass<4,  4, 16, NopFunctor<ConvertedKeyType>, NopFunctor<ConvertedKeyType> >(converted_storage, stream); 
		Base::template DigitPlacePass<5,  4, 20, NopFunctor<ConvertedKeyType>, NopFunctor<ConvertedKeyType> >(converted_storage, stream); 
		Base::template DigitPlacePass<6,  4, 24, NopFunctor<ConvertedKeyType>, NopFunctor<ConvertedKeyType> >(converted_storage, stream); 
		Base::template DigitPlacePass<7,  4, 28, NopFunctor<ConvertedKeyType>, NopFunctor<ConvertedKeyType> >(converted_storage, stream); 
		Base::template DigitPlacePass<8,  4, 32, NopFunctor<ConvertedKeyType>, NopFunctor<ConvertedKeyType> >(converted_storage, stream);
		Base::template DigitPlacePass<9,  4, 36, NopFunctor<ConvertedKeyType>, NopFunctor<ConvertedKeyType> >(converted_storage, stream); 
		Base::template DigitPlacePass<10, 4, 40, NopFunctor<ConvertedKeyType>, NopFunctor<ConvertedKeyType> >(converted_storage, stream); 
		Base::template DigitPlacePass<11, 4, 44, NopFunctor<ConvertedKeyType>, NopFunctor<ConvertedKeyType> >(converted_storage, stream); 
		Base::template DigitPlacePass<12, 4, 48, NopFunctor<ConvertedKeyType>, NopFunctor<ConvertedKeyType> >(converted_storage, stream); 
		Base::template DigitPlacePass<13, 4, 52, NopFunctor<ConvertedKeyType>, NopFunctor<ConvertedKeyType> >(converted_storage, stream); 
		Base::template DigitPlacePass<14, 4, 56, NopFunctor<ConvertedKeyType>, NopFunctor<ConvertedKeyType> >(converted_storage, stream); 
		Base::template DigitPlacePass<15, 4, 60, NopFunctor<ConvertedKeyType>, PostprocessKeyFunctor<K> >    (converted_storage, stream); 

		return cudaSuccess;
	}

public:
	
	/**
	 * Constructor.
	 * 
	 * @param[in] 		num_elements 
	 * 		Length (in elements) of the input to a sorting operation
	 * 
	 * @param[in] 		max_grid_size  
	 * 		Maximum allowable number of CTAs to launch.  The default value of 0 indicates 
	 * 		that the dispatch logic should select an appropriate value for the target device.
	 */	
	RadixSortingEnactor(unsigned int num_elements, int max_grid_size = 0) : Base::BaseRadixSortingEnactor(16, 4, num_elements, max_grid_size) {}

>>>>>>> cf50faa1
};


} // end namespace b40c_thrust
} // end namespace detail
} // end namespace detail
} // end namespace cuda
} // end namespace system
} // end namespace thrust
<|MERGE_RESOLUTION|>--- conflicted
+++ resolved
@@ -91,6 +91,7 @@
 
 #include <thrust/swap.h>
 #include <thrust/system/cuda/detail/throw_on_error.h>
+#include <thrust/system/cuda/detail/bulk.h>
 
 namespace thrust  {
 namespace system  {
@@ -199,7 +200,6 @@
   cudaFuncAttributes _spine_scan_kernel_attrs;
 	
 protected:
-<<<<<<< HEAD
   /**
    * Constructor.
    */
@@ -223,16 +223,16 @@
    */
   template <int PASS, int RADIX_BITS, int BIT, typename PreprocessFunctor, typename PostprocessFunctor>
   __host__ __device__
-  void DigitPlacePass(const RadixSortStorage<ConvertedKeyType, V> &converted_storage); 
+  void DigitPlacePass(const RadixSortStorage<ConvertedKeyType, V> &converted_storage, cudaStream_t stream); 
 	
   /**
    * Enacts a sorting operation by performing the the appropriate 
    * digit-place passes.  To be overloaded by specialized subclasses.
    */
   __host__ __device__
-  void EnactDigitPlacePasses(const RadixSortStorage<ConvertedKeyType, V> &converted_storage)
+  void EnactDigitPlacePasses(const RadixSortStorage<ConvertedKeyType, V> &converted_storage, cudaStream_t stream)
   {
-    static_cast<DerivedEnactor*>(this)->EnactDigitPlacePasses(converted_storage);
+    static_cast<DerivedEnactor*>(this)->EnactDigitPlacePasses(converted_storage, stream);
   }
 	
 public:
@@ -278,93 +278,7 @@
    *      the caller).
    */
   __host__ __device__
-  void EnactSort(RadixSortStorage<K, V> &problem_storage);	
-=======
-	
-	/**
-	 * Constructor.
-	 */
-	BaseRadixSortingEnactor(int passes, int radix_bits, unsigned int num_elements, int max_grid_size, bool swizzle_pointers_for_odd_passes = true); 
-	
-	/**
-	 * Heuristic for determining the number of CTAs to launch.
-	 *   
-	 * @param[in] 		max_grid_size  
-	 * 		Maximum allowable number of CTAs to launch.  A value of 0 indicates 
-	 * 		that the default value should be used.
-	 * 
-	 * @return The actual number of CTAs that should be launched
-	 */
-	int GridSize(int max_grid_size);
-
-	/**
-	 * Performs a distribution sorting pass over a single digit place
-	 */
-	template <int PASS, int RADIX_BITS, int BIT, typename PreprocessFunctor, typename PostprocessFunctor>
-	cudaError_t DigitPlacePass(const RadixSortStorage<ConvertedKeyType, V> &converted_storage, cudaStream_t stream); 
-	
-	/**
-	 * Enacts a sorting operation by performing the the appropriate 
-	 * digit-place passes.  To be overloaded by specialized subclasses.
-	 */
-	virtual cudaError_t EnactDigitPlacePasses(const RadixSortStorage<ConvertedKeyType, V> &converted_storage, cudaStream_t stream) = 0;
-	
-public:
-	
-	/**
-	 * Returns the length (in unsigned ints) of the device vector needed for  
-	 * temporary storage of the reduction spine.  Useful if pre-allocating 
-	 * your own device storage (as opposed to letting EnactSort() allocate it
-	 * for you).
-	 */
-	int SpineElements() { return _spine_elements; }
-
-	/**
-	 * Returns whether or not the problem will fit on the device.
-	 */
-	bool CanFit();
-
-	/**
-	 * Enacts a radix sorting operation on the specified device data.
-	 * 
-	 * IMPORTANT NOTES: The device storage backing the specified input vectors of 
-	 * keys (and data) will be modified.  (I.e., treat this as an in-place sort.)  
-	 * 
-	 * Additionally, the pointers in the problem_storage structure may be updated 
-	 * (a) depending upon the number of digit-place sorting passes needed, and (b) 
-	 * whether or not the caller has already allocated temporary storage.  
-	 * 
-	 * The sorted results will always be referenced by problem_storage.d_keys (and 
-	 * problem_storage.d_values).  However, for an odd number of sorting passes (uncommon)
-	 * these results will actually be backed by the storage initially allocated for 
-	 * by problem_storage.d_alt_keys (and problem_storage.d_alt_values).  If so, 
-	 * problem_storage.d_alt_keys and problem_storage.d_alt_keys will be updated to 
-	 * reference the original problem_storage.d_keys and problem_storage.d_values in order 
-	 * to facilitate cleanup.  
-	 * 
-	 * This means it is important to avoid keeping stale copies of device pointers 
-	 * to keys/data; you will want to re-reference the pointers in problem_storage.
-	 * 
-	 * @param[in/out] 	problem_storage 
-	 * 		Device vectors of keys and values to sort, and ancillary storage 
-	 * 		needed by the sorting kernels. See the IMPORTANT NOTES above. 
-	 * 
-	 * 		The problem_storage.[alternate_keys|alternate_values|d_spine] fields are 
-	 * 		temporary storage needed by the sorting kernels.  To facilitate 
-	 * 		speed, callers are welcome to re-use this storage for same-sized 
-	 * 		(or smaller) sortign problems. If NULL, these storage vectors will be 
-	 *      allocated by this routine (and must be subsequently cuda-freed by 
-	 *      the caller).
-	 *
-	 * @return cudaSuccess on success, error enumeration otherwise
-	 */
-	cudaError_t EnactSort(RadixSortStorage<K, V> &problem_storage, cudaStream_t s = 0);	
-
-    /*
-     * Destructor
-     */
-    virtual ~BaseRadixSortingEnactor() {}
->>>>>>> cf50faa1
+  void EnactSort(RadixSortStorage<K, V> &problem_storage, cudaStream_t s);
 };
 
 
@@ -378,7 +292,7 @@
                             int max_grid_size,
                             bool swizzle_pointers_for_odd_passes) 
 {
-#if !defined(__CUDA_ARCH__) || (__CUDA_ARCH__ >= 350)
+#if __BULK_HAS_CUDART__
   //
   // Get current device properties 
   //
@@ -429,7 +343,7 @@
   int spine_cycles = ((_grid_size * (1 << max_radix_bits)) + B40C_RADIXSORT_SPINE_CYCLE_ELEMENTS - 1) / B40C_RADIXSORT_SPINE_CYCLE_ELEMENTS;
 
   _spine_elements = spine_cycles * B40C_RADIXSORT_SPINE_CYCLE_ELEMENTS;
-#endif
+#endif // __BULK_HAS_CUDART__
 }
 
 
@@ -526,16 +440,15 @@
 
 
 
-<<<<<<< HEAD
 template<typename DerivedEnactor, typename K, typename V>
   template<int PASS, int RADIX_BITS, int BIT, typename PreprocessFunctor, typename PostprocessFunctor>
   __host__ __device__
     void BaseRadixSortingEnactor<DerivedEnactor, K, V>
-      ::DigitPlacePass(const RadixSortStorage<ConvertedKeyType, V> &converted_storage)
+      ::DigitPlacePass(const RadixSortStorage<ConvertedKeyType, V> &converted_storage, cudaStream_t stream)
 {
   struct workaround
   {
-    static __host__ void host_path(BaseRadixSortingEnactor &self, const RadixSortStorage<ConvertedKeyType,V> &converted_storage)
+    static __host__ void host_path(BaseRadixSortingEnactor &self, const RadixSortStorage<ConvertedKeyType,V> &converted_storage, cudaStream_t stream)
     {
       int threads = B40C_RADIXSORT_THREADS;
       int dynamic_smem;
@@ -550,14 +463,14 @@
 
       // Run tesla flush kernel if we have two or more threadblocks for each of the SMs
       if ((self._device_sm_version == 130) && (self._work_decomposition.num_elements > static_cast<unsigned int>(self._device_props.multiProcessorCount * self._cycle_elements * 2))) { 
-        FlushKernel<void><<<self._grid_size, B40C_RADIXSORT_THREADS, scan_scatter_attrs.sharedSizeBytes>>>();
+        FlushKernel<void><<<self._grid_size, B40C_RADIXSORT_THREADS, scan_scatter_attrs.sharedSizeBytes, stream>>>();
         synchronize_if_enabled("FlushKernel");
       }
 
       // GF100 and GT200 get the same smem allocation for every kernel launch (pad the reduction/top-level-scan kernels)
       dynamic_smem = (self._kernel_ptx_version >= 130) ? scan_scatter_attrs.sharedSizeBytes - reduce_kernel_attrs.sharedSizeBytes : 0;
       
-      RakingReduction<ConvertedKeyType, V, PASS, RADIX_BITS, BIT, PreprocessFunctor> <<<self._grid_size, threads, dynamic_smem>>>(
+      RakingReduction<ConvertedKeyType, V, PASS, RADIX_BITS, BIT, PreprocessFunctor> <<<self._grid_size, threads, dynamic_smem, stream>>>(
         converted_storage.d_from_alt_storage,
         converted_storage.d_spine,
         converted_storage.d_keys,
@@ -573,7 +486,7 @@
       // GF100 and GT200 get the same smem allocation for every kernel launch (pad the reduction/top-level-scan kernels)
       dynamic_smem = (self._kernel_ptx_version >= 130) ? scan_scatter_attrs.sharedSizeBytes - self._spine_scan_kernel_attrs.sharedSizeBytes : 0;
             
-      SrtsScanSpine<void><<<self._grid_size, B40C_RADIXSORT_SPINE_THREADS, dynamic_smem>>>(
+      SrtsScanSpine<void><<<self._grid_size, B40C_RADIXSORT_SPINE_THREADS, dynamic_smem, stream>>>(
         converted_storage.d_spine,
         converted_storage.d_spine,
         self._spine_elements);
@@ -590,7 +503,7 @@
         synchronize_if_enabled("FlushKernel");
       }
 
-      ScanScatterDigits<ConvertedKeyType, V, PASS, RADIX_BITS, BIT, PreprocessFunctor, PostprocessFunctor> <<<self._grid_size, threads, 0>>>(
+      ScanScatterDigits<ConvertedKeyType, V, PASS, RADIX_BITS, BIT, PreprocessFunctor, PostprocessFunctor> <<<self._grid_size, threads, 0, stream>>>(
         converted_storage.d_from_alt_storage,
         converted_storage.d_spine,
         converted_storage.d_keys,
@@ -602,9 +515,9 @@
     } // end host_path
 
 
-    static __device__ void device_path(BaseRadixSortingEnactor &self, const RadixSortStorage<ConvertedKeyType,V> &converted_storage)
+    static __device__ void device_path(BaseRadixSortingEnactor &self, const RadixSortStorage<ConvertedKeyType,V> &converted_storage, cudaStream_t stream)
     {
-#if __CUDA_ARCH__ >= 350
+#if __BULK_HAS_CUDART__
       int threads = B40C_RADIXSORT_THREADS;
       int dynamic_smem;
       
@@ -618,14 +531,14 @@
 
       // Run tesla flush kernel if we have two or more threadblocks for each of the SMs
       if ((self._device_sm_version == 130) && (self._work_decomposition.num_elements > static_cast<unsigned int>(self._device_props.multiProcessorCount * self._cycle_elements * 2))) { 
-        FlushKernel<void><<<self._grid_size, B40C_RADIXSORT_THREADS, scan_scatter_attrs.sharedSizeBytes>>>();
+        FlushKernel<void><<<self._grid_size, B40C_RADIXSORT_THREADS, scan_scatter_attrs.sharedSizeBytes, stream>>>();
         synchronize_if_enabled("FlushKernel");
       }
 
       // GF100 and GT200 get the same smem allocation for every kernel launch (pad the reduction/top-level-scan kernels)
       dynamic_smem = (self._kernel_ptx_version >= 130) ? scan_scatter_attrs.sharedSizeBytes - reduce_kernel_attrs.sharedSizeBytes : 0;
       
-      RakingReduction<ConvertedKeyType, V, PASS, RADIX_BITS, BIT, PreprocessFunctor> <<<self._grid_size, threads, dynamic_smem>>>(
+      RakingReduction<ConvertedKeyType, V, PASS, RADIX_BITS, BIT, PreprocessFunctor> <<<self._grid_size, threads, dynamic_smem, stream>>>(
         converted_storage.d_from_alt_storage,
         converted_storage.d_spine,
         converted_storage.d_keys,
@@ -641,7 +554,7 @@
       // GF100 and GT200 get the same smem allocation for every kernel launch (pad the reduction/top-level-scan kernels)
       dynamic_smem = (self._kernel_ptx_version >= 130) ? scan_scatter_attrs.sharedSizeBytes - self._spine_scan_kernel_attrs.sharedSizeBytes : 0;
             
-      SrtsScanSpine<void><<<self._grid_size, B40C_RADIXSORT_SPINE_THREADS, dynamic_smem>>>(
+      SrtsScanSpine<void><<<self._grid_size, B40C_RADIXSORT_SPINE_THREADS, dynamic_smem, stream>>>(
         converted_storage.d_spine,
         converted_storage.d_spine,
         self._spine_elements);
@@ -658,7 +571,7 @@
         synchronize_if_enabled("FlushKernel");
       }
 
-      ScanScatterDigits<ConvertedKeyType, V, PASS, RADIX_BITS, BIT, PreprocessFunctor, PostprocessFunctor> <<<self._grid_size, threads, 0>>>(
+      ScanScatterDigits<ConvertedKeyType, V, PASS, RADIX_BITS, BIT, PreprocessFunctor, PostprocessFunctor> <<<self._grid_size, threads, 0, stream>>>(
         converted_storage.d_from_alt_storage,
         converted_storage.d_spine,
         converted_storage.d_keys,
@@ -667,14 +580,14 @@
         converted_storage.d_alt_values,
         self._work_decomposition);
       synchronize_if_enabled("ScanScatterDigits");
-#endif // __CUDA_ARCH__ >= 350
+#endif // __BULK_HAS_CUDART__
     } // end device_path
   }; // end workaround
 
 #ifndef __CUDA_ARCH__
-  workaround::host_path(*this, converted_storage);
+  workaround::host_path(*this, converted_storage, stream);
 #else
-  workaround::device_path(*this, converted_storage);
+  workaround::device_path(*this, converted_storage, stream);
 #endif
 }
 
@@ -683,7 +596,7 @@
 template<typename DerivedEnactor, typename K, typename V>
 __host__ __device__
 void BaseRadixSortingEnactor<DerivedEnactor, K, V>
-  ::EnactSort(RadixSortStorage<K, V> &problem_storage) 
+  ::EnactSort(RadixSortStorage<K, V> &problem_storage, cudaStream_t s) 
 {
   // Determine suitable type of unsigned byte storage to use for keys 
   typedef typename KeyConversion<K>::UnsignedBits ConvertedKeyType;
@@ -696,16 +609,7 @@
   // Enact the sorting operation
   //
   
-#if !defined(__CUDA_ARCH__) || (__CUDA_ARCH__ >= 350)
-  if(RADIXSORT_DEBUG)
-  {
-    printf("_device_sm_version: %d, _kernel_ptx_version: %d\n", _device_sm_version, _kernel_ptx_version);
-    printf("Bottom-level reduction & scan kernels:\n\tgrid_size: %d, \n\tthreads: %d, \n\tcycle_elements: %d, \n\tnum_big_blocks: %d, \n\tbig_block_elements: %d, \n\tnormal_block_elements: %d\n\textra_elements_last_block: %d\n\n", _grid_size, B40C_RADIXSORT_THREADS, _cycle_elements, _work_decomposition.num_big_blocks, _work_decomposition.big_block_elements, _work_decomposition.normal_block_elements, _work_decomposition.extra_elements_last_block);
-    printf("Top-level spine scan:\n\tgrid_size: %d, \n\tthreads: %d, \n\tspine_block_elements: %d\n\n", _grid_size, B40C_RADIXSORT_SPINE_THREADS, _spine_elements);
-  }
-#endif
-  
-  EnactDigitPlacePasses(converted_storage);
+  EnactDigitPlacePasses(converted_storage, s);
   
   //
   // Swizzle pointers if we left our sorted output in temp storage 
@@ -732,145 +636,6 @@
       }
     }
   }
-=======
-template <typename K, typename V>
-bool BaseRadixSortingEnactor<K, V>::
-CanFit() 
-{
-	long long bytes = (_num_elements * sizeof(K) * 2) + (_spine_elements * sizeof(int));
-	if (!_keys_only) bytes += _num_elements * sizeof(V) * 2;
-
-	if (_device_props.totalGlobalMem < 1024 * 1024 * 513) {
-		return (bytes < ((double) _device_props.totalGlobalMem) * 0.81); 	// allow up to 81% capacity for 512MB   
-	}
-	
-	return (bytes < ((double) _device_props.totalGlobalMem) * 0.89); 	// allow up to 90% capacity 
-}
-
-
-
-template <typename K, typename V>
-template <int PASS, int RADIX_BITS, int BIT, typename PreprocessFunctor, typename PostprocessFunctor>
-cudaError_t BaseRadixSortingEnactor<K, V>::
-DigitPlacePass(const RadixSortStorage<ConvertedKeyType, V> &converted_storage, cudaStream_t stream)
-{
-	int threads = B40C_RADIXSORT_THREADS;
-	int dynamic_smem;
-
-	cudaFuncAttributes reduce_kernel_attrs, scan_scatter_attrs;
-	cudaFuncGetAttributes(&reduce_kernel_attrs, RakingReduction<ConvertedKeyType, V, PASS, RADIX_BITS, BIT, PreprocessFunctor>);
-	cudaFuncGetAttributes(&scan_scatter_attrs, ScanScatterDigits<ConvertedKeyType, V, PASS, RADIX_BITS, BIT, PreprocessFunctor, PostprocessFunctor>);
-	
-	//
-	// Counting Reduction
-	//
-
-	// Run tesla flush kernel if we have two or more threadblocks for each of the SMs
-	if ((_device_sm_version == 130) && (_work_decomposition.num_elements > static_cast<unsigned int>(_device_props.multiProcessorCount * _cycle_elements * 2))) { 
-		FlushKernel<void><<<_grid_size, B40C_RADIXSORT_THREADS, scan_scatter_attrs.sharedSizeBytes, stream>>>();
-		synchronize_if_enabled("FlushKernel");
-	}
-
-	// GF100 and GT200 get the same smem allocation for every kernel launch (pad the reduction/top-level-scan kernels)
-	dynamic_smem = (_kernel_ptx_version >= 130) ? scan_scatter_attrs.sharedSizeBytes - reduce_kernel_attrs.sharedSizeBytes : 0;
-
-	RakingReduction<ConvertedKeyType, V, PASS, RADIX_BITS, BIT, PreprocessFunctor> <<<_grid_size, threads, dynamic_smem, stream>>>(
-		converted_storage.d_from_alt_storage,
-		converted_storage.d_spine,
-		converted_storage.d_keys,
-		converted_storage.d_alt_keys,
-		_work_decomposition);
-    synchronize_if_enabled("RakingReduction");
-
-	
-	//
-	// Spine
-	//
-	
-	// GF100 and GT200 get the same smem allocation for every kernel launch (pad the reduction/top-level-scan kernels)
-	dynamic_smem = (_kernel_ptx_version >= 130) ? scan_scatter_attrs.sharedSizeBytes - _spine_scan_kernel_attrs.sharedSizeBytes : 0;
-	
-	SrtsScanSpine<void><<<_grid_size, B40C_RADIXSORT_SPINE_THREADS, dynamic_smem, stream>>>(
-		converted_storage.d_spine,
-		converted_storage.d_spine,
-		_spine_elements);
-    synchronize_if_enabled("SrtsScanSpine");
-
-	
-	//
-	// Scanning Scatter
-	//
-	
-	// Run tesla flush kernel if we have two or more threadblocks for each of the SMs
-	if ((_device_sm_version == 130) && (_work_decomposition.num_elements > static_cast<unsigned int>(_device_props.multiProcessorCount * _cycle_elements * 2))) { 
-		FlushKernel<void><<<_grid_size, B40C_RADIXSORT_THREADS, scan_scatter_attrs.sharedSizeBytes, stream>>>();
-		synchronize_if_enabled("FlushKernel");
-	}
-
-	ScanScatterDigits<ConvertedKeyType, V, PASS, RADIX_BITS, BIT, PreprocessFunctor, PostprocessFunctor> <<<_grid_size, threads, 0, stream>>>(
-		converted_storage.d_from_alt_storage,
-		converted_storage.d_spine,
-		converted_storage.d_keys,
-		converted_storage.d_alt_keys,
-		converted_storage.d_values,
-		converted_storage.d_alt_values,
-		_work_decomposition);
-    synchronize_if_enabled("ScanScatterDigits");
-
-	return cudaSuccess;
-}
-
-
-
-template <typename K, typename V>
-cudaError_t BaseRadixSortingEnactor<K, V>::
-EnactSort(RadixSortStorage<K, V> &problem_storage, cudaStream_t stream) 
-{
-	// Determine suitable type of unsigned byte storage to use for keys 
-	typedef typename KeyConversion<K>::UnsignedBits ConvertedKeyType;
-	
-	// Copy storage pointers to an appropriately typed stucture 
-	RadixSortStorage<ConvertedKeyType, V> converted_storage;
-	memcpy(&converted_storage, &problem_storage, sizeof(RadixSortStorage<K, V>));
-
-	// 
-	// Enact the sorting operation
-	//
-	
-	if (RADIXSORT_DEBUG) {
-		
-		printf("_device_sm_version: %d, _kernel_ptx_version: %d\n", _device_sm_version, _kernel_ptx_version);
-		printf("Bottom-level reduction & scan kernels:\n\tgrid_size: %d, \n\tthreads: %d, \n\tcycle_elements: %d, \n\tnum_big_blocks: %d, \n\tbig_block_elements: %d, \n\tnormal_block_elements: %d\n\textra_elements_last_block: %d\n\n",
-			_grid_size, B40C_RADIXSORT_THREADS, _cycle_elements, _work_decomposition.num_big_blocks, _work_decomposition.big_block_elements, _work_decomposition.normal_block_elements, _work_decomposition.extra_elements_last_block);
-		printf("Top-level spine scan:\n\tgrid_size: %d, \n\tthreads: %d, \n\tspine_block_elements: %d\n\n", 
-			_grid_size, B40C_RADIXSORT_SPINE_THREADS, _spine_elements);
-	}	
-
-	cudaError_t retval = EnactDigitPlacePasses(converted_storage, stream);
-
-	
-	//
-	// Swizzle pointers if we left our sorted output in temp storage 
-	//
-	
-	if (_swizzle_pointers_for_odd_passes) {
-	
-		cudaMemcpy(
-			&problem_storage.using_alternate_storage, 
-			&problem_storage.d_from_alt_storage[_passes & 0x1], 
-			sizeof(bool), 
-			cudaMemcpyDeviceToHost);
-	
-		if (problem_storage.using_alternate_storage) {
-            thrust::swap<K*>(problem_storage.d_keys, problem_storage.d_alt_keys);
-			if (!_keys_only) {
-                thrust::swap<V*>(problem_storage.d_values, problem_storage.d_alt_values);
-			}
-		}
-	}
-	
-	return retval;
->>>>>>> cf50faa1
 }
 
 
@@ -914,17 +679,16 @@
              V
            >
 {
-<<<<<<< HEAD
   protected:
     typedef BaseRadixSortingEnactor<RadixSortingEnactor, K, V> Base; 
     friend Base;
     typedef typename Base::ConvertedKeyType ConvertedKeyType;
     
     __host__ __device__
-    void EnactDigitPlacePasses(const RadixSortStorage<ConvertedKeyType, V> &converted_storage)
+    void EnactDigitPlacePasses(const RadixSortStorage<ConvertedKeyType, V> &converted_storage, cudaStream_t stream)
     {
-      Base::template DigitPlacePass<0, 4, 0, PreprocessKeyFunctor<K>,      NopFunctor<ConvertedKeyType> >(converted_storage);
-      Base::template DigitPlacePass<1, 4, 4, NopFunctor<ConvertedKeyType>, PostprocessKeyFunctor<K> >    (converted_storage); 
+      Base::template DigitPlacePass<0, 4, 0, PreprocessKeyFunctor<K>,      NopFunctor<ConvertedKeyType> >(converted_storage, stream);
+      Base::template DigitPlacePass<1, 4, 4, NopFunctor<ConvertedKeyType>, PostprocessKeyFunctor<K> >    (converted_storage, stream); 
     }
 
   public:
@@ -940,35 +704,6 @@
      */	
     __host__ __device__
     RadixSortingEnactor(unsigned int num_elements, int max_grid_size = 0) : Base::BaseRadixSortingEnactor(2, 4, num_elements, max_grid_size) {}
-=======
-protected:
-
-	typedef BaseRadixSortingEnactor<K, V> Base; 
-	typedef typename Base::ConvertedKeyType ConvertedKeyType;
-
-	cudaError_t EnactDigitPlacePasses(const RadixSortStorage<ConvertedKeyType, V> &converted_storage, cudaStream_t stream)
-	{
-		Base::template DigitPlacePass<0, 4, 0, PreprocessKeyFunctor<K>,      NopFunctor<ConvertedKeyType> >(converted_storage, stream);
-		Base::template DigitPlacePass<1, 4, 4, NopFunctor<ConvertedKeyType>, PostprocessKeyFunctor<K> >    (converted_storage, stream); 
-
-		return cudaSuccess;
-	}
-
-public:
-	
-	/**
-	 * Constructor.
-	 * 
-	 * @param[in] 		num_elements 
-	 * 		Length (in elements) of the input to a sorting operation
-	 * 
-	 * @param[in] 		max_grid_size  
-	 * 		Maximum allowable number of CTAs to launch.  The default value of 0 indicates 
-	 * 		that the dispatch logic should select an appropriate value for the target device.
-	 */	
-	RadixSortingEnactor(unsigned int num_elements, int max_grid_size = 0) : Base::BaseRadixSortingEnactor(2, 4, num_elements, max_grid_size) {}
-
->>>>>>> cf50faa1
 };
 
 
@@ -984,7 +719,6 @@
              V
            >
 {
-<<<<<<< HEAD
   protected:
 
     typedef BaseRadixSortingEnactor<RadixSortingEnactor, K, V> Base; 
@@ -992,12 +726,12 @@
     typedef typename Base::ConvertedKeyType ConvertedKeyType;
     
     __host__ __device__
-    void EnactDigitPlacePasses(const RadixSortStorage<ConvertedKeyType, V> &converted_storage)
+    void EnactDigitPlacePasses(const RadixSortStorage<ConvertedKeyType, V> &converted_storage, cudaStream_t stream)
     {
-      Base::template DigitPlacePass<0, 4, 0,  PreprocessKeyFunctor<K>,      NopFunctor<ConvertedKeyType> >(converted_storage);
-      Base::template DigitPlacePass<1, 4, 4,  NopFunctor<ConvertedKeyType>, NopFunctor<ConvertedKeyType> >(converted_storage); 
-      Base::template DigitPlacePass<2, 4, 8,  NopFunctor<ConvertedKeyType>, NopFunctor<ConvertedKeyType> >(converted_storage); 
-      Base::template DigitPlacePass<3, 4, 12, NopFunctor<ConvertedKeyType>, PostprocessKeyFunctor<K> >    (converted_storage); 
+      Base::template DigitPlacePass<0, 4, 0,  PreprocessKeyFunctor<K>,      NopFunctor<ConvertedKeyType> >(converted_storage, stream);
+      Base::template DigitPlacePass<1, 4, 4,  NopFunctor<ConvertedKeyType>, NopFunctor<ConvertedKeyType> >(converted_storage, stream); 
+      Base::template DigitPlacePass<2, 4, 8,  NopFunctor<ConvertedKeyType>, NopFunctor<ConvertedKeyType> >(converted_storage, stream); 
+      Base::template DigitPlacePass<3, 4, 12, NopFunctor<ConvertedKeyType>, PostprocessKeyFunctor<K> >    (converted_storage, stream); 
     }
 
   public:
@@ -1014,37 +748,6 @@
      */	
     __host__ __device__
     RadixSortingEnactor(unsigned int num_elements, int max_grid_size = 0) : Base::BaseRadixSortingEnactor(4, 4, num_elements, max_grid_size) {}
-=======
-protected:
-
-	typedef BaseRadixSortingEnactor<K, V> Base; 
-	typedef typename Base::ConvertedKeyType ConvertedKeyType;
-
-	cudaError_t EnactDigitPlacePasses(const RadixSortStorage<ConvertedKeyType, V> &converted_storage, cudaStream_t stream)
-	{
-		Base::template DigitPlacePass<0, 4, 0,  PreprocessKeyFunctor<K>,      NopFunctor<ConvertedKeyType> >(converted_storage, stream);
-		Base::template DigitPlacePass<1, 4, 4,  NopFunctor<ConvertedKeyType>, NopFunctor<ConvertedKeyType> >(converted_storage, stream); 
-		Base::template DigitPlacePass<2, 4, 8,  NopFunctor<ConvertedKeyType>, NopFunctor<ConvertedKeyType> >(converted_storage, stream); 
-		Base::template DigitPlacePass<3, 4, 12, NopFunctor<ConvertedKeyType>, PostprocessKeyFunctor<K> >    (converted_storage, stream); 
-
-		return cudaSuccess;
-	}
-
-public:
-	
-	/**
-	 * Constructor.
-	 * 
-	 * @param[in] 		num_elements 
-	 * 		Length (in elements) of the input to a sorting operation
-	 * 
-	 * @param[in] 		max_grid_size  
-	 * 		Maximum allowable number of CTAs to launch.  The default value of 0 indicates 
-	 * 		that the dispatch logic should select an appropriate value for the target device.
-	 */	
-	RadixSortingEnactor(unsigned int num_elements, int max_grid_size = 0) : Base::BaseRadixSortingEnactor(4, 4, num_elements, max_grid_size) {}
-
->>>>>>> cf50faa1
 };
 
 
@@ -1059,7 +762,6 @@
              V
            >
 {
-<<<<<<< HEAD
   protected:
 
     typedef BaseRadixSortingEnactor<RadixSortingEnactor, K, V> Base; 
@@ -1067,16 +769,16 @@
     typedef typename Base::ConvertedKeyType ConvertedKeyType;
 
     __host__ __device__
-    void EnactDigitPlacePasses(const RadixSortStorage<ConvertedKeyType, V> &converted_storage)
+    void EnactDigitPlacePasses(const RadixSortStorage<ConvertedKeyType, V> &converted_storage, cudaStream_t stream)
     {
-      Base::template DigitPlacePass<0, 4, 0,  PreprocessKeyFunctor<K>,      NopFunctor<ConvertedKeyType> >(converted_storage);
-      Base::template DigitPlacePass<1, 4, 4,  NopFunctor<ConvertedKeyType>, NopFunctor<ConvertedKeyType> >(converted_storage); 
-      Base::template DigitPlacePass<2, 4, 8,  NopFunctor<ConvertedKeyType>, NopFunctor<ConvertedKeyType> >(converted_storage); 
-      Base::template DigitPlacePass<3, 4, 12, NopFunctor<ConvertedKeyType>, NopFunctor<ConvertedKeyType> >(converted_storage); 
-      Base::template DigitPlacePass<4, 4, 16, NopFunctor<ConvertedKeyType>, NopFunctor<ConvertedKeyType> >(converted_storage); 
-      Base::template DigitPlacePass<5, 4, 20, NopFunctor<ConvertedKeyType>, NopFunctor<ConvertedKeyType> >(converted_storage); 
-      Base::template DigitPlacePass<6, 4, 24, NopFunctor<ConvertedKeyType>, NopFunctor<ConvertedKeyType> >(converted_storage); 
-      Base::template DigitPlacePass<7, 4, 28, NopFunctor<ConvertedKeyType>, PostprocessKeyFunctor<K> >    (converted_storage); 
+      Base::template DigitPlacePass<0, 4, 0,  PreprocessKeyFunctor<K>,      NopFunctor<ConvertedKeyType> >(converted_storage, stream);
+      Base::template DigitPlacePass<1, 4, 4,  NopFunctor<ConvertedKeyType>, NopFunctor<ConvertedKeyType> >(converted_storage, stream); 
+      Base::template DigitPlacePass<2, 4, 8,  NopFunctor<ConvertedKeyType>, NopFunctor<ConvertedKeyType> >(converted_storage, stream); 
+      Base::template DigitPlacePass<3, 4, 12, NopFunctor<ConvertedKeyType>, NopFunctor<ConvertedKeyType> >(converted_storage, stream); 
+      Base::template DigitPlacePass<4, 4, 16, NopFunctor<ConvertedKeyType>, NopFunctor<ConvertedKeyType> >(converted_storage, stream); 
+      Base::template DigitPlacePass<5, 4, 20, NopFunctor<ConvertedKeyType>, NopFunctor<ConvertedKeyType> >(converted_storage, stream); 
+      Base::template DigitPlacePass<6, 4, 24, NopFunctor<ConvertedKeyType>, NopFunctor<ConvertedKeyType> >(converted_storage, stream); 
+      Base::template DigitPlacePass<7, 4, 28, NopFunctor<ConvertedKeyType>, PostprocessKeyFunctor<K> >    (converted_storage, stream); 
     }
 
   public:
@@ -1093,41 +795,6 @@
      */	
     __host__ __device__
     RadixSortingEnactor(unsigned int num_elements, int max_grid_size = 0) : Base::BaseRadixSortingEnactor(8, 4, num_elements, max_grid_size) {}
-=======
-protected:
-
-	typedef BaseRadixSortingEnactor<K, V> Base; 
-	typedef typename Base::ConvertedKeyType ConvertedKeyType;
-
-	cudaError_t EnactDigitPlacePasses(const RadixSortStorage<ConvertedKeyType, V> &converted_storage, cudaStream_t stream)
-	{
-		Base::template DigitPlacePass<0, 4, 0,  PreprocessKeyFunctor<K>,      NopFunctor<ConvertedKeyType> >(converted_storage, stream);
-		Base::template DigitPlacePass<1, 4, 4,  NopFunctor<ConvertedKeyType>, NopFunctor<ConvertedKeyType> >(converted_storage, stream); 
-		Base::template DigitPlacePass<2, 4, 8,  NopFunctor<ConvertedKeyType>, NopFunctor<ConvertedKeyType> >(converted_storage, stream); 
-		Base::template DigitPlacePass<3, 4, 12, NopFunctor<ConvertedKeyType>, NopFunctor<ConvertedKeyType> >(converted_storage, stream); 
-		Base::template DigitPlacePass<4, 4, 16, NopFunctor<ConvertedKeyType>, NopFunctor<ConvertedKeyType> >(converted_storage, stream); 
-		Base::template DigitPlacePass<5, 4, 20, NopFunctor<ConvertedKeyType>, NopFunctor<ConvertedKeyType> >(converted_storage, stream); 
-		Base::template DigitPlacePass<6, 4, 24, NopFunctor<ConvertedKeyType>, NopFunctor<ConvertedKeyType> >(converted_storage, stream); 
-		Base::template DigitPlacePass<7, 4, 28, NopFunctor<ConvertedKeyType>, PostprocessKeyFunctor<K> >    (converted_storage, stream); 
-
-		return cudaSuccess;
-	}
-
-public:
-	
-	/**
-	 * Constructor.
-	 * 
-	 * @param[in] 		num_elements 
-	 * 		Length (in elements) of the input to a sorting operation
-	 * 
-	 * @param[in] 		max_grid_size  
-	 * 		Maximum allowable number of CTAs to launch.  The default value of 0 indicates 
-	 * 		that the dispatch logic should select an appropriate value for the target device.
-	 */	
-	RadixSortingEnactor(unsigned int num_elements, int max_grid_size = 0) : Base::BaseRadixSortingEnactor(8, 4, num_elements, max_grid_size) {}
-
->>>>>>> cf50faa1
 };
 
 
@@ -1143,7 +810,6 @@
              V
            >
 {
-<<<<<<< HEAD
   protected:
 
     typedef BaseRadixSortingEnactor<RadixSortingEnactor, K, V> Base; 
@@ -1151,24 +817,24 @@
     typedef typename Base::ConvertedKeyType ConvertedKeyType;
     
     __host__ __device__
-    void EnactDigitPlacePasses(const RadixSortStorage<ConvertedKeyType, V> &converted_storage)
+    void EnactDigitPlacePasses(const RadixSortStorage<ConvertedKeyType, V> &converted_storage, cudaStream_t stream)
     {
-      Base::template DigitPlacePass<0,  4, 0,  PreprocessKeyFunctor<K>,      NopFunctor<ConvertedKeyType> >(converted_storage);
-      Base::template DigitPlacePass<1,  4, 4,  NopFunctor<ConvertedKeyType>, NopFunctor<ConvertedKeyType> >(converted_storage); 
-      Base::template DigitPlacePass<2,  4, 8,  NopFunctor<ConvertedKeyType>, NopFunctor<ConvertedKeyType> >(converted_storage); 
-      Base::template DigitPlacePass<3,  4, 12, NopFunctor<ConvertedKeyType>, NopFunctor<ConvertedKeyType> >(converted_storage); 
-      Base::template DigitPlacePass<4,  4, 16, NopFunctor<ConvertedKeyType>, NopFunctor<ConvertedKeyType> >(converted_storage); 
-      Base::template DigitPlacePass<5,  4, 20, NopFunctor<ConvertedKeyType>, NopFunctor<ConvertedKeyType> >(converted_storage); 
-      Base::template DigitPlacePass<6,  4, 24, NopFunctor<ConvertedKeyType>, NopFunctor<ConvertedKeyType> >(converted_storage); 
-      Base::template DigitPlacePass<7,  4, 28, NopFunctor<ConvertedKeyType>, NopFunctor<ConvertedKeyType> >(converted_storage); 
-      Base::template DigitPlacePass<8,  4, 32, NopFunctor<ConvertedKeyType>, NopFunctor<ConvertedKeyType> >(converted_storage);
-      Base::template DigitPlacePass<9,  4, 36, NopFunctor<ConvertedKeyType>, NopFunctor<ConvertedKeyType> >(converted_storage); 
-      Base::template DigitPlacePass<10, 4, 40, NopFunctor<ConvertedKeyType>, NopFunctor<ConvertedKeyType> >(converted_storage); 
-      Base::template DigitPlacePass<11, 4, 44, NopFunctor<ConvertedKeyType>, NopFunctor<ConvertedKeyType> >(converted_storage); 
-      Base::template DigitPlacePass<12, 4, 48, NopFunctor<ConvertedKeyType>, NopFunctor<ConvertedKeyType> >(converted_storage); 
-      Base::template DigitPlacePass<13, 4, 52, NopFunctor<ConvertedKeyType>, NopFunctor<ConvertedKeyType> >(converted_storage); 
-      Base::template DigitPlacePass<14, 4, 56, NopFunctor<ConvertedKeyType>, NopFunctor<ConvertedKeyType> >(converted_storage); 
-      Base::template DigitPlacePass<15, 4, 60, NopFunctor<ConvertedKeyType>, PostprocessKeyFunctor<K> >    (converted_storage); 
+      Base::template DigitPlacePass<0,  4, 0,  PreprocessKeyFunctor<K>,      NopFunctor<ConvertedKeyType> >(converted_storage, stream);
+      Base::template DigitPlacePass<1,  4, 4,  NopFunctor<ConvertedKeyType>, NopFunctor<ConvertedKeyType> >(converted_storage, stream); 
+      Base::template DigitPlacePass<2,  4, 8,  NopFunctor<ConvertedKeyType>, NopFunctor<ConvertedKeyType> >(converted_storage, stream); 
+      Base::template DigitPlacePass<3,  4, 12, NopFunctor<ConvertedKeyType>, NopFunctor<ConvertedKeyType> >(converted_storage, stream); 
+      Base::template DigitPlacePass<4,  4, 16, NopFunctor<ConvertedKeyType>, NopFunctor<ConvertedKeyType> >(converted_storage, stream); 
+      Base::template DigitPlacePass<5,  4, 20, NopFunctor<ConvertedKeyType>, NopFunctor<ConvertedKeyType> >(converted_storage, stream); 
+      Base::template DigitPlacePass<6,  4, 24, NopFunctor<ConvertedKeyType>, NopFunctor<ConvertedKeyType> >(converted_storage, stream); 
+      Base::template DigitPlacePass<7,  4, 28, NopFunctor<ConvertedKeyType>, NopFunctor<ConvertedKeyType> >(converted_storage, stream); 
+      Base::template DigitPlacePass<8,  4, 32, NopFunctor<ConvertedKeyType>, NopFunctor<ConvertedKeyType> >(converted_storage, stream);
+      Base::template DigitPlacePass<9,  4, 36, NopFunctor<ConvertedKeyType>, NopFunctor<ConvertedKeyType> >(converted_storage, stream); 
+      Base::template DigitPlacePass<10, 4, 40, NopFunctor<ConvertedKeyType>, NopFunctor<ConvertedKeyType> >(converted_storage, stream); 
+      Base::template DigitPlacePass<11, 4, 44, NopFunctor<ConvertedKeyType>, NopFunctor<ConvertedKeyType> >(converted_storage, stream); 
+      Base::template DigitPlacePass<12, 4, 48, NopFunctor<ConvertedKeyType>, NopFunctor<ConvertedKeyType> >(converted_storage, stream); 
+      Base::template DigitPlacePass<13, 4, 52, NopFunctor<ConvertedKeyType>, NopFunctor<ConvertedKeyType> >(converted_storage, stream); 
+      Base::template DigitPlacePass<14, 4, 56, NopFunctor<ConvertedKeyType>, NopFunctor<ConvertedKeyType> >(converted_storage, stream); 
+      Base::template DigitPlacePass<15, 4, 60, NopFunctor<ConvertedKeyType>, PostprocessKeyFunctor<K> >    (converted_storage, stream); 
     }
 
   public:
@@ -1185,49 +851,6 @@
      */	
     __host__ __device__
     RadixSortingEnactor(unsigned int num_elements, int max_grid_size = 0) : Base::BaseRadixSortingEnactor(16, 4, num_elements, max_grid_size) {}
-=======
-protected:
-
-	typedef BaseRadixSortingEnactor<K, V> Base; 
-	typedef typename Base::ConvertedKeyType ConvertedKeyType;
-
-	cudaError_t EnactDigitPlacePasses(const RadixSortStorage<ConvertedKeyType, V> &converted_storage, cudaStream_t stream)
-	{
-		Base::template DigitPlacePass<0,  4, 0,  PreprocessKeyFunctor<K>,      NopFunctor<ConvertedKeyType> >(converted_storage, stream);
-		Base::template DigitPlacePass<1,  4, 4,  NopFunctor<ConvertedKeyType>, NopFunctor<ConvertedKeyType> >(converted_storage, stream); 
-		Base::template DigitPlacePass<2,  4, 8,  NopFunctor<ConvertedKeyType>, NopFunctor<ConvertedKeyType> >(converted_storage, stream); 
-		Base::template DigitPlacePass<3,  4, 12, NopFunctor<ConvertedKeyType>, NopFunctor<ConvertedKeyType> >(converted_storage, stream); 
-		Base::template DigitPlacePass<4,  4, 16, NopFunctor<ConvertedKeyType>, NopFunctor<ConvertedKeyType> >(converted_storage, stream); 
-		Base::template DigitPlacePass<5,  4, 20, NopFunctor<ConvertedKeyType>, NopFunctor<ConvertedKeyType> >(converted_storage, stream); 
-		Base::template DigitPlacePass<6,  4, 24, NopFunctor<ConvertedKeyType>, NopFunctor<ConvertedKeyType> >(converted_storage, stream); 
-		Base::template DigitPlacePass<7,  4, 28, NopFunctor<ConvertedKeyType>, NopFunctor<ConvertedKeyType> >(converted_storage, stream); 
-		Base::template DigitPlacePass<8,  4, 32, NopFunctor<ConvertedKeyType>, NopFunctor<ConvertedKeyType> >(converted_storage, stream);
-		Base::template DigitPlacePass<9,  4, 36, NopFunctor<ConvertedKeyType>, NopFunctor<ConvertedKeyType> >(converted_storage, stream); 
-		Base::template DigitPlacePass<10, 4, 40, NopFunctor<ConvertedKeyType>, NopFunctor<ConvertedKeyType> >(converted_storage, stream); 
-		Base::template DigitPlacePass<11, 4, 44, NopFunctor<ConvertedKeyType>, NopFunctor<ConvertedKeyType> >(converted_storage, stream); 
-		Base::template DigitPlacePass<12, 4, 48, NopFunctor<ConvertedKeyType>, NopFunctor<ConvertedKeyType> >(converted_storage, stream); 
-		Base::template DigitPlacePass<13, 4, 52, NopFunctor<ConvertedKeyType>, NopFunctor<ConvertedKeyType> >(converted_storage, stream); 
-		Base::template DigitPlacePass<14, 4, 56, NopFunctor<ConvertedKeyType>, NopFunctor<ConvertedKeyType> >(converted_storage, stream); 
-		Base::template DigitPlacePass<15, 4, 60, NopFunctor<ConvertedKeyType>, PostprocessKeyFunctor<K> >    (converted_storage, stream); 
-
-		return cudaSuccess;
-	}
-
-public:
-	
-	/**
-	 * Constructor.
-	 * 
-	 * @param[in] 		num_elements 
-	 * 		Length (in elements) of the input to a sorting operation
-	 * 
-	 * @param[in] 		max_grid_size  
-	 * 		Maximum allowable number of CTAs to launch.  The default value of 0 indicates 
-	 * 		that the dispatch logic should select an appropriate value for the target device.
-	 */	
-	RadixSortingEnactor(unsigned int num_elements, int max_grid_size = 0) : Base::BaseRadixSortingEnactor(16, 4, num_elements, max_grid_size) {}
-
->>>>>>> cf50faa1
 };
 
 
