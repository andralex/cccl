--- conflicted
+++ resolved
@@ -58,11 +58,7 @@
 
   typedef typename thrust::iterator_value<InputIterator>::type InputType;
 
-<<<<<<< HEAD
-  // allocate temporary storage
-=======
   // allocate temporary storage in System1
->>>>>>> a1a70de0
   thrust::detail::temporary_array<InputType, System1> temp(systems.system1,begin,end);
   return thrust::copy(systems, temp.begin(), temp.end(), result);
 }
@@ -81,20 +77,12 @@
 {
   typedef typename thrust::iterator_value<InputIterator>::type InputType;
 
-<<<<<<< HEAD
-  // allocate and copy to temporary storage in the input's system
+  // allocate and copy to temporary storage System1
   thrust::detail::temporary_array<InputType, System1> temp(systems.system1,n);
   thrust::copy_n(systems.system1, first, n, temp.begin());
 
   // recurse
   return copy_cross_system(systems, temp.begin(), temp.end(), result);
-=======
-  // allocate and copy to temporary storage in System1
-  thrust::detail::temporary_array<InputType, System1> temp(systems.system1,n);
-  thrust::copy_n(systems.system1, first, n, temp.begin());
-
-  return thrust::copy(systems, temp.begin(), temp.end(), result);
->>>>>>> a1a70de0
 }
 
 
@@ -112,13 +100,8 @@
 {
   typedef typename thrust::iterator_value<RandomAccessIterator>::type InputType;
 
-<<<<<<< HEAD
-  // allocate temporary storage
+  // allocate temporary storage in System2
   thrust::detail::temporary_array<InputType,System2> temp(systems.system2, thrust::distance(systems.system2,begin,end));
-=======
-  // allocate temporary storage in System2
-  thrust::detail::temporary_array<InputType,System2> temp(systems.system2, thrust::distance(systems.system1, begin,end));
->>>>>>> a1a70de0
 
   // recurse
   copy_cross_system(systems, begin, end, temp.begin());
@@ -140,11 +123,7 @@
 {
   typedef typename thrust::iterator_value<RandomAccessIterator>::type InputType;
 
-<<<<<<< HEAD
-  // allocate and copy to temporary storage in the output's system
-=======
   // allocate and copy to temporary storage in System2
->>>>>>> a1a70de0
   thrust::detail::temporary_array<InputType,System2> temp(systems.system2,n);
 
   // recurse
@@ -159,11 +138,7 @@
          typename System2,
          typename RandomAccessIterator1,
          typename RandomAccessIterator2>
-<<<<<<< HEAD
   RandomAccessIterator2 copy_cross_system(cross_system<System1,System2> systems,
-=======
-  RandomAccessIterator2 copy_cross_system(cross_system<System1,System2>,
->>>>>>> a1a70de0
                                           RandomAccessIterator1 begin,
                                           RandomAccessIterator1 end,
                                           RandomAccessIterator2 result,
@@ -202,18 +177,11 @@
   // copy the input to a temporary input system buffer of OutputType
   typedef typename thrust::iterator_value<RandomAccessIterator2>::type OutputType;
 
-<<<<<<< HEAD
-  // allocate temporary storage
+  // allocate temporary storage in System1
   thrust::detail::temporary_array<OutputType,System1> temp(systems.system1, begin, end);
 
   // recurse
   return copy_cross_system(systems, temp.begin(), temp.end(), result);
-=======
-  // allocate temporary storage in System1
-  thrust::detail::temporary_array<OutputType,System1> temp(systems.system1, begin, end);
-
-  return thrust::copy(systems, temp.begin(), temp.end(), result);
->>>>>>> a1a70de0
 }
 
 template<typename System1,
@@ -231,11 +199,7 @@
 
   typename thrust::iterator_difference<RandomAccessIterator1>::type n = thrust::distance(systems.system1, begin,end);
 
-<<<<<<< HEAD
-  // allocate temporary storage
-=======
-  // allocate temporary storage in the output system
->>>>>>> a1a70de0
+  // allocate temporary storage in System2
   thrust::detail::temporary_array<InputType,System2> temp(systems.system2, n);
 
   // force a trivial copy
