--- conflicted
+++ resolved
@@ -29,24 +29,6 @@
 {
 
 
-<<<<<<< HEAD
-=======
-template<typename DerivedPolicy, typename InputIterator1, typename InputIterator2>
-thrust::pair<InputIterator1, InputIterator2> mismatch(const thrust::detail::execution_policy_base<DerivedPolicy> &exec,
-                                                      InputIterator1 first1,
-                                                      InputIterator1 last1,
-                                                      InputIterator2 first2);
-
-
-template<typename DerivedPolicy, typename InputIterator1, typename InputIterator2, typename BinaryPredicate>
-thrust::pair<InputIterator1, InputIterator2> mismatch(const thrust::detail::execution_policy_base<DerivedPolicy> &exec,
-                                                      InputIterator1 first1,
-                                                      InputIterator1 last1,
-                                                      InputIterator2 first2,
-                                                      BinaryPredicate pred);
-
-
->>>>>>> 00fc83cb
 /*! \addtogroup algorithms
  */
 
@@ -66,15 +48,15 @@
  *  If no such iterator \c i exists, the return value is a \c pair whose first element
  *  is \c last1 and whose second element is <tt>*(first2 + (last1 - first1))</tt>.
  *
- *  The algorithm's execution is parallelized as determined by \p system.
- *
- *  \param system The execution policy to use for parallelization.
- *  \param first1 The beginning of the first sequence.
- *  \param last1  The end of the first sequence.
- *  \param first2 The beginning of the second sequence.
- *  \return The first position where the sequences differ.
- *
- *  \tparam System A Thrust backend system.
+ *  The algorithm's execution is parallelized as determined by \p exec.
+ *
+ *  \param exec The execution policy to use for parallelization.
+ *  \param first1 The beginning of the first sequence.
+ *  \param last1  The end of the first sequence.
+ *  \param first2 The beginning of the second sequence.
+ *  \return The first position where the sequences differ.
+ *
+ *  \tparam DerivedPolicy The name of the derived execution policy.
  *  \tparam InputIterator1 is a model of <a href="http://www.sgi.com/tech/stl/InputIterator.html">Input Iterator</a>
  *          and \p InputIterator1's \c value_type is equality comparable to \p InputIterator2's \c value_type.
  *  \tparam InputIterator2 is a model of <a href="http://www.sgi.com/tech/stl/InputIterator.html">Input Iterator</a>.
@@ -103,8 +85,8 @@
  *  \see find
  *  \see find_if
  */
-template<typename System, typename InputIterator1, typename InputIterator2>
-thrust::pair<InputIterator1, InputIterator2> mismatch(const thrust::detail::dispatchable_base<System> &system,
+template<typename DerivedPolicy, typename InputIterator1, typename InputIterator2>
+thrust::pair<InputIterator1, InputIterator2> mismatch(const thrust::detail::execution_policy_base<DerivedPolicy> &exec
                                                       InputIterator1 first1,
                                                       InputIterator1 last1,
                                                       InputIterator2 first2);
@@ -169,16 +151,16 @@
  *  If no such iterator \c i exists, the return value is a \c pair whose first element is
  *  \c last1 and whose second element is <tt>*(first2 + (last1 - first1))</tt>.
  *
- *  The algorithm's execution is parallelized as determined by \p system.
- *
- *  \param system The execution policy to use for parallelization.
+ *  The algorithm's execution is parallelized as determined by \p exec.
+ *
+ *  \param exec The execution policy to use for parallelization.
  *  \param first1 The beginning of the first sequence.
  *  \param last1  The end of the first sequence.
  *  \param first2 The beginning of the second sequence.
  *  \param pred   The binary predicate to compare elements.
  *  \return The first position where the sequences differ.
  *
- *  \tparam System A Thrust backend system.
+ *  \tparam DerivedPolicy The name of the derived execution policy.
  *  \tparam InputIterator1 is a model of <a href="http://www.sgi.com/tech/stl/InputIterator.html">Input Iterator</a>.
  *  \tparam InputIterator2 is a model of <a href="http://www.sgi.com/tech/stl/InputIterator.html">Input Iterator</a>.
  *  \tparam Predicate is a model of <a href="http://www.sgi.com/tech/stl/BinaryPredicate.html">Input Iterator</a>.
@@ -207,8 +189,8 @@
  *  \see find
  *  \see find_if
  */
-template<typename System, typename InputIterator1, typename InputIterator2, typename BinaryPredicate>
-thrust::pair<InputIterator1, InputIterator2> mismatch(const thrust::detail::dispatchable_base<System> &system,
+template<typename DerivedPolicy, typename InputIterator1, typename InputIterator2, typename BinaryPredicate>
+thrust::pair<InputIterator1, InputIterator2> mismatch(const thrust::detail::execution_policy_base<DerivedPolicy> &exec,
                                                       InputIterator1 first1,
                                                       InputIterator1 last1,
                                                       InputIterator2 first2,
